//! Root of the `codex-core` library.

// Prevent accidental direct writes to stdout/stderr in library code. All
// user-visible output must go through the appropriate abstraction (e.g.,
// the TUI or the tracing stack).
#![deny(clippy::print_stdout, clippy::print_stderr)]

mod apply_patch;
mod bash;
mod chat_completions;
mod client;
mod client_common;
pub mod codex;
pub use codex::Codex;
pub use codex::CodexSpawnOk;
pub mod codex_wrapper;
pub mod config;
pub mod config_profile;
pub mod config_types;
mod conversation_history;
pub mod error;
pub mod exec;
pub mod exec_env;
mod flags;
pub mod git_info;
mod is_safe_command;
mod mcp_connection_manager;
mod mcp_tool_call;
mod message_history;
mod model_provider_info;
pub use model_provider_info::ModelProviderInfo;
pub use model_provider_info::WireApi;
pub use model_provider_info::built_in_model_providers;
mod models;
mod openai_model_info;
mod openai_tools;
pub mod plan_tool;
mod project_doc;
pub mod protocol;
mod rollout;
<<<<<<< HEAD
mod safety;
pub mod session_manager;
pub use session_manager::ConversationsPage;
pub use session_manager::get_conversation;
pub use session_manager::get_conversations;
=======
pub(crate) mod safety;
pub mod seatbelt;
>>>>>>> 3f13ebce
pub mod shell;
pub mod spawn;
pub mod turn_diff_tracker;
mod user_notification;
pub mod util;

pub use apply_patch::CODEX_APPLY_PATCH_ARG1;
pub use client_common::model_supports_reasoning_summaries;
pub use safety::get_platform_sandbox;<|MERGE_RESOLUTION|>--- conflicted
+++ resolved
@@ -38,16 +38,12 @@
 mod project_doc;
 pub mod protocol;
 mod rollout;
-<<<<<<< HEAD
-mod safety;
+pub(crate) mod safety;
+pub mod seatbelt;
 pub mod session_manager;
 pub use session_manager::ConversationsPage;
 pub use session_manager::get_conversation;
 pub use session_manager::get_conversations;
-=======
-pub(crate) mod safety;
-pub mod seatbelt;
->>>>>>> 3f13ebce
 pub mod shell;
 pub mod spawn;
 pub mod turn_diff_tracker;
