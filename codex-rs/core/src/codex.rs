use std::borrow::Cow;
use std::collections::HashMap;
use std::collections::HashSet;
use std::path::PathBuf;
use std::sync::Arc;
use std::sync::Mutex;
use std::sync::MutexGuard;
use std::sync::atomic::AtomicU64;
use std::time::Duration;

use async_channel::Receiver;
use async_channel::Sender;
use codex_apply_patch::ApplyPatchAction;
use codex_apply_patch::MaybeApplyPatchVerified;
use codex_apply_patch::maybe_parse_apply_patch_verified;
use codex_login::AuthManager;
use codex_protocol::protocol::ConversationHistoryResponseEvent;
use codex_protocol::protocol::TurnAbortReason;
use codex_protocol::protocol::TurnAbortedEvent;
use futures::prelude::*;
use mcp_types::CallToolResult;
use serde::Serialize;
use serde_json;
use tokio::sync::oneshot;
use tokio::task::AbortHandle;
use tracing::debug;
use tracing::error;
use tracing::info;
use tracing::trace;
use tracing::warn;
use uuid::Uuid;

use crate::ModelProviderInfo;
use crate::apply_patch;
use crate::apply_patch::ApplyPatchExec;
use crate::apply_patch::CODEX_APPLY_PATCH_ARG1;
use crate::apply_patch::InternalApplyPatchInvocation;
use crate::apply_patch::convert_apply_patch_to_protocol;
use crate::client::ModelClient;
use crate::client_common::Prompt;
use crate::client_common::ResponseEvent;
use crate::config::Config;
use crate::config_types::ShellEnvironmentPolicy;
use crate::conversation_history::ConversationHistory;
use crate::environment_context::EnvironmentContext;
use crate::error::CodexErr;
use crate::error::Result as CodexResult;
use crate::error::SandboxErr;
use crate::error::get_error_message_ui;
use crate::exec::ExecParams;
use crate::exec::ExecToolCallOutput;
use crate::exec::SandboxType;
use crate::exec::StdoutStream;
use crate::exec::StreamOutput;
use crate::exec::process_exec_tool_call;
use crate::exec_command::EXEC_COMMAND_TOOL_NAME;
use crate::exec_command::ExecCommandParams;
use crate::exec_command::ExecSessionManager;
use crate::exec_command::WRITE_STDIN_TOOL_NAME;
use crate::exec_command::WriteStdinParams;
use crate::exec_env::create_env;
use crate::mcp_connection_manager::McpConnectionManager;
use crate::mcp_tool_call::handle_mcp_tool_call;
use crate::model_family::find_family_for_model;
use crate::openai_tools::ApplyPatchToolArgs;
use crate::openai_tools::ToolsConfig;
use crate::openai_tools::ToolsConfigParams;
use crate::openai_tools::get_openai_tools;
use crate::parse_command::parse_command;
use crate::plan_tool::handle_update_plan;
use crate::project_doc::get_user_instructions;
use crate::protocol::AgentMessageDeltaEvent;
use crate::protocol::AgentMessageEvent;
use crate::protocol::AgentReasoningDeltaEvent;
use crate::protocol::AgentReasoningEvent;
use crate::protocol::AgentReasoningRawContentDeltaEvent;
use crate::protocol::AgentReasoningRawContentEvent;
use crate::protocol::AgentReasoningSectionBreakEvent;
use crate::protocol::ApplyPatchApprovalRequestEvent;
use crate::protocol::AskForApproval;
use crate::protocol::BackgroundEventEvent;
use crate::protocol::ErrorEvent;
use crate::protocol::Event;
use crate::protocol::EventMsg;
use crate::protocol::ExecApprovalRequestEvent;
use crate::protocol::ExecCommandBeginEvent;
use crate::protocol::ExecCommandEndEvent;
use crate::protocol::FileChange;
use crate::protocol::InputItem;
use crate::protocol::Op;
use crate::protocol::PatchApplyBeginEvent;
use crate::protocol::PatchApplyEndEvent;
use crate::protocol::ReviewDecision;
use crate::protocol::SandboxPolicy;
use crate::protocol::SessionConfiguredEvent;
use crate::protocol::StreamErrorEvent;
use crate::protocol::Submission;
use crate::protocol::TaskCompleteEvent;
use crate::protocol::TurnDiffEvent;
use crate::protocol::WebSearchBeginEvent;
use crate::rollout::RolloutRecorder;
use crate::safety::SafetyCheck;
use crate::safety::assess_command_safety;
use crate::safety::assess_safety_for_untrusted_command;
use crate::shell;
use crate::turn_diff_tracker::TurnDiffTracker;
use crate::user_notification::UserNotification;
use crate::util::backoff;
use codex_protocol::config_types::ReasoningEffort as ReasoningEffortConfig;
use codex_protocol::config_types::ReasoningSummary as ReasoningSummaryConfig;
use codex_protocol::models::ContentItem;
use codex_protocol::models::FunctionCallOutputPayload;
use codex_protocol::models::LocalShellAction;
use codex_protocol::models::ReasoningItemContent;
use codex_protocol::models::ReasoningItemReasoningSummary;
use codex_protocol::models::ResponseInputItem;
use codex_protocol::models::ResponseItem;
use codex_protocol::models::ShellToolCallParams;

// A convenience extension trait for acquiring mutex locks where poisoning is
// unrecoverable and should abort the program. This avoids scattered `.unwrap()`
// calls on `lock()` while still surfacing a clear panic message when a lock is
// poisoned.
trait MutexExt<T> {
    fn lock_unchecked(&self) -> MutexGuard<'_, T>;
}

impl<T> MutexExt<T> for Mutex<T> {
    fn lock_unchecked(&self) -> MutexGuard<'_, T> {
        #[expect(clippy::expect_used)]
        self.lock().expect("poisoned lock")
    }
}

/// The high-level interface to the Codex system.
/// It operates as a queue pair where you send submissions and receive events.
pub struct Codex {
    next_id: AtomicU64,
    tx_sub: Sender<Submission>,
    rx_event: Receiver<Event>,
}

/// Wrapper returned by [`Codex::spawn`] containing the spawned [`Codex`],
/// the submission id for the initial `ConfigureSession` request and the
/// unique session id.
pub struct CodexSpawnOk {
    pub codex: Codex,
    pub session_id: Uuid,
}

pub(crate) const INITIAL_SUBMIT_ID: &str = "";
pub(crate) const SUBMISSION_CHANNEL_CAPACITY: usize = 64;

// Model-formatting limits: clients get full streams; oonly content sent to the model is truncated.
pub(crate) const MODEL_FORMAT_MAX_BYTES: usize = 10 * 1024; // 10 KiB
pub(crate) const MODEL_FORMAT_MAX_LINES: usize = 256; // lines
pub(crate) const MODEL_FORMAT_HEAD_LINES: usize = MODEL_FORMAT_MAX_LINES / 2;
pub(crate) const MODEL_FORMAT_TAIL_LINES: usize = MODEL_FORMAT_MAX_LINES - MODEL_FORMAT_HEAD_LINES; // 128
pub(crate) const MODEL_FORMAT_HEAD_BYTES: usize = MODEL_FORMAT_MAX_BYTES / 2;

impl Codex {
    /// Spawn a new [`Codex`] and initialize the session.
    pub async fn spawn(
        config: Config,
        auth_manager: Arc<AuthManager>,
        initial_history: Option<Vec<ResponseItem>>,
    ) -> CodexResult<CodexSpawnOk> {
        let (tx_sub, rx_sub) = async_channel::bounded(SUBMISSION_CHANNEL_CAPACITY);
        let (tx_event, rx_event) = async_channel::unbounded();

        let user_instructions = get_user_instructions(&config).await;

        let config = Arc::new(config);
        let resume_path = config.experimental_resume.clone();

        let configure_session = ConfigureSession {
            provider: config.model_provider.clone(),
            model: config.model.clone(),
            model_reasoning_effort: config.model_reasoning_effort,
            model_reasoning_summary: config.model_reasoning_summary,
            user_instructions,
            base_instructions: config.base_instructions.clone(),
            approval_policy: config.approval_policy,
            sandbox_policy: config.sandbox_policy.clone(),
            disable_response_storage: config.disable_response_storage,
            notify: config.notify.clone(),
            cwd: config.cwd.clone(),
            resume_path,
        };

        // Generate a unique ID for the lifetime of this Codex session.
        let (session, turn_context) = Session::new(
            configure_session,
            config.clone(),
            auth_manager.clone(),
            tx_event.clone(),
            initial_history,
        )
        .await
        .map_err(|e| {
            error!("Failed to create session: {e:#}");
            CodexErr::InternalAgentDied
        })?;
        let session_id = session.session_id;

        // This task will run until Op::Shutdown is received.
        tokio::spawn(submission_loop(
            session.clone(),
            turn_context,
            config,
            rx_sub,
        ));
        let codex = Codex {
            next_id: AtomicU64::new(0),
            tx_sub,
            rx_event,
        };

        Ok(CodexSpawnOk { codex, session_id })
    }

    /// Submit the `op` wrapped in a `Submission` with a unique ID.
    pub async fn submit(&self, op: Op) -> CodexResult<String> {
        let id = self
            .next_id
            .fetch_add(1, std::sync::atomic::Ordering::SeqCst)
            .to_string();
        let sub = Submission { id: id.clone(), op };
        self.submit_with_id(sub).await?;
        Ok(id)
    }

    /// Use sparingly: prefer `submit()` so Codex is responsible for generating
    /// unique IDs for each submission.
    pub async fn submit_with_id(&self, sub: Submission) -> CodexResult<()> {
        self.tx_sub
            .send(sub)
            .await
            .map_err(|_| CodexErr::InternalAgentDied)?;
        Ok(())
    }

    pub async fn next_event(&self) -> CodexResult<Event> {
        let event = self
            .rx_event
            .recv()
            .await
            .map_err(|_| CodexErr::InternalAgentDied)?;
        Ok(event)
    }
}

/// Mutable state of the agent
#[derive(Default)]
struct State {
    approved_commands: HashSet<Vec<String>>,
    current_task: Option<AgentTask>,
    pending_approvals: HashMap<String, oneshot::Sender<ReviewDecision>>,
    pending_input: Vec<ResponseInputItem>,
    history: ConversationHistory,
}

/// Context for an initialized model agent
///
/// A session has at most 1 running task at a time, and can be interrupted by user input.
pub(crate) struct Session {
    session_id: Uuid,
    tx_event: Sender<Event>,

    /// Manager for external MCP servers/tools.
    mcp_connection_manager: McpConnectionManager,
    session_manager: ExecSessionManager,

    /// External notifier command (will be passed as args to exec()). When
    /// `None` this feature is disabled.
    notify: Option<Vec<String>>,

    /// Optional rollout recorder for persisting the conversation transcript so
    /// sessions can be replayed or inspected later.
    rollout: Mutex<Option<RolloutRecorder>>,
    state: Mutex<State>,
    codex_linux_sandbox_exe: Option<PathBuf>,
    user_shell: shell::Shell,
    show_raw_agent_reasoning: bool,
}

/// The context needed for a single turn of the conversation.
#[derive(Debug)]
pub(crate) struct TurnContext {
    pub(crate) client: ModelClient,
    /// The session's current working directory. All relative paths provided by
    /// the model as well as sandbox policies are resolved against this path
    /// instead of `std::env::current_dir()`.
    pub(crate) cwd: PathBuf,
    pub(crate) base_instructions: Option<String>,
    pub(crate) user_instructions: Option<String>,
    pub(crate) approval_policy: AskForApproval,
    pub(crate) sandbox_policy: SandboxPolicy,
    pub(crate) shell_environment_policy: ShellEnvironmentPolicy,
    pub(crate) disable_response_storage: bool,
    pub(crate) tools_config: ToolsConfig,
}

impl TurnContext {
    fn resolve_path(&self, path: Option<String>) -> PathBuf {
        path.as_ref()
            .map(PathBuf::from)
            .map_or_else(|| self.cwd.clone(), |p| self.cwd.join(p))
    }
}

/// Configure the model session.
struct ConfigureSession {
    /// Provider identifier ("openai", "openrouter", ...).
    provider: ModelProviderInfo,

    /// If not specified, server will use its default model.
    model: String,

    model_reasoning_effort: ReasoningEffortConfig,
    model_reasoning_summary: ReasoningSummaryConfig,

    /// Model instructions that are appended to the base instructions.
    user_instructions: Option<String>,

    /// Base instructions override.
    base_instructions: Option<String>,

    /// When to escalate for approval for execution
    approval_policy: AskForApproval,
    /// How to sandbox commands executed in the system
    sandbox_policy: SandboxPolicy,
    /// Disable server-side response storage (send full context each request)
    disable_response_storage: bool,

    /// Optional external notifier command tokens. Present only when the
    /// client wants the agent to spawn a program after each completed
    /// turn.
    notify: Option<Vec<String>>,

    /// Working directory that should be treated as the *root* of the
    /// session. All relative paths supplied by the model as well as the
    /// execution sandbox are resolved against this directory **instead**
    /// of the process-wide current working directory. CLI front-ends are
    /// expected to expand this to an absolute path before sending the
    /// `ConfigureSession` operation so that the business-logic layer can
    /// operate deterministically.
    cwd: PathBuf,

    resume_path: Option<PathBuf>,
}

impl Session {
    async fn new(
        configure_session: ConfigureSession,
        config: Arc<Config>,
        auth_manager: Arc<AuthManager>,
        tx_event: Sender<Event>,
        initial_history: Option<Vec<ResponseItem>>,
    ) -> anyhow::Result<(Arc<Self>, TurnContext)> {
        let ConfigureSession {
            provider,
            model,
            model_reasoning_effort,
            model_reasoning_summary,
            user_instructions,
            base_instructions,
            approval_policy,
            sandbox_policy,
            disable_response_storage,
            notify,
            cwd,
            resume_path,
        } = configure_session;
        debug!("Configuring session: model={model}; provider={provider:?}");
        if !cwd.is_absolute() {
            return Err(anyhow::anyhow!("cwd is not absolute: {cwd:?}"));
        }

        // Error messages to dispatch after SessionConfigured is sent.
        let mut post_session_configured_error_events = Vec::<Event>::new();

        // Kick off independent async setup tasks in parallel to reduce startup latency.
        //
        // - initialize RolloutRecorder with new or resumed session info
        // - spin up MCP connection manager
        // - perform default shell discovery
        // - load history metadata
        let rollout_fut = async {
            match resume_path.as_ref() {
                Some(path) => RolloutRecorder::resume(path, cwd.clone())
                    .await
                    .map(|(rec, saved)| (saved.session_id, Some(saved), rec)),
                None => {
                    let session_id = Uuid::new_v4();
                    RolloutRecorder::new(&config, session_id, user_instructions.clone())
                        .await
                        .map(|rec| (session_id, None, rec))
                }
            }
        };

        let mcp_fut = McpConnectionManager::new(config.mcp_servers.clone());
        let default_shell_fut = shell::default_user_shell();
        let history_meta_fut = crate::message_history::history_metadata(&config);

        // Join all independent futures.
        let (rollout_res, mcp_res, default_shell, (history_log_id, history_entry_count)) =
            tokio::join!(rollout_fut, mcp_fut, default_shell_fut, history_meta_fut);

        // Handle rollout result, which determines the session_id.
        struct RolloutResult {
            session_id: Uuid,
            rollout_recorder: Option<RolloutRecorder>,
            restored_items: Option<Vec<ResponseItem>>,
        }
        let rollout_result = match rollout_res {
            Ok((session_id, maybe_saved, recorder)) => {
                let restored_items: Option<Vec<ResponseItem>> = initial_history.or_else(|| {
                    maybe_saved.and_then(|saved_session| {
                        if saved_session.items.is_empty() {
                            None
                        } else {
                            Some(saved_session.items)
                        }
                    })
                });
                RolloutResult {
                    session_id,
                    rollout_recorder: Some(recorder),
                    restored_items,
                }
            }
            Err(e) => {
                if let Some(path) = resume_path.as_ref() {
                    return Err(anyhow::anyhow!(
                        "failed to resume rollout from {path:?}: {e}"
                    ));
                }

                let message = format!("failed to initialize rollout recorder: {e}");
                post_session_configured_error_events.push(Event {
                    id: INITIAL_SUBMIT_ID.to_owned(),
                    msg: EventMsg::Error(ErrorEvent {
                        message: message.clone(),
                    }),
                });
                warn!("{message}");

                RolloutResult {
                    session_id: Uuid::new_v4(),
                    rollout_recorder: None,
                    restored_items: None,
                }
            }
        };

        let RolloutResult {
            session_id,
            rollout_recorder,
            restored_items,
        } = rollout_result;

        // Create the mutable state for the Session.
        let mut state = State {
            history: ConversationHistory::new(),
            ..Default::default()
        };
        if let Some(restored_items) = restored_items {
            state.history.record_items(&restored_items);
        }

        // Handle MCP manager result and record any startup failures.
        let (mcp_connection_manager, failed_clients) = match mcp_res {
            Ok((mgr, failures)) => (mgr, failures),
            Err(e) => {
                let message = format!("Failed to create MCP connection manager: {e:#}");
                error!("{message}");
                post_session_configured_error_events.push(Event {
                    id: INITIAL_SUBMIT_ID.to_owned(),
                    msg: EventMsg::Error(ErrorEvent { message }),
                });
                (McpConnectionManager::default(), Default::default())
            }
        };

        // Surface individual client start-up failures to the user.
        if !failed_clients.is_empty() {
            for (server_name, err) in failed_clients {
                let message = format!("MCP client for `{server_name}` failed to start: {err:#}");
                error!("{message}");
                post_session_configured_error_events.push(Event {
                    id: INITIAL_SUBMIT_ID.to_owned(),
                    msg: EventMsg::Error(ErrorEvent { message }),
                });
            }
        }

        // Now that `session_id` is final (may have been updated by resume),
        // construct the model client.
        let client = ModelClient::new(
            config.clone(),
            Some(auth_manager.clone()),
            provider.clone(),
            model_reasoning_effort,
            model_reasoning_summary,
            session_id,
        );
        let turn_context = TurnContext {
            client,
            tools_config: ToolsConfig::new(&ToolsConfigParams {
                model_family: &config.model_family,
                approval_policy,
                sandbox_policy: sandbox_policy.clone(),
                include_plan_tool: config.include_plan_tool,
                include_apply_patch_tool: config.include_apply_patch_tool,
                include_web_search_request: config.tools_web_search_request,
                use_streamable_shell_tool: config.use_experimental_streamable_shell_tool,
            }),
            user_instructions,
            base_instructions,
            approval_policy,
            sandbox_policy,
            shell_environment_policy: config.shell_environment_policy.clone(),
            cwd,
            disable_response_storage,
        };
        let sess = Arc::new(Session {
            session_id,
            tx_event: tx_event.clone(),
            mcp_connection_manager,
            session_manager: ExecSessionManager::default(),
            notify,
            state: Mutex::new(state),
            rollout: Mutex::new(rollout_recorder),
            codex_linux_sandbox_exe: config.codex_linux_sandbox_exe.clone(),
            user_shell: default_shell,
            show_raw_agent_reasoning: config.show_raw_agent_reasoning,
        });

        // record the initial user instructions and environment context,
        // regardless of whether we restored items.
        let mut conversation_items = Vec::<ResponseItem>::with_capacity(2);
        if let Some(user_instructions) = turn_context.user_instructions.as_deref() {
            conversation_items.push(Prompt::format_user_instructions_message(user_instructions));
        }
        conversation_items.push(ResponseItem::from(EnvironmentContext::new(
            Some(turn_context.cwd.clone()),
            Some(turn_context.approval_policy),
            Some(turn_context.sandbox_policy.clone()),
            Some(sess.user_shell.clone()),
        )));
        sess.record_conversation_items(&conversation_items).await;

        // Dispatch the SessionConfiguredEvent first and then report any errors.
        let events = std::iter::once(Event {
            id: INITIAL_SUBMIT_ID.to_owned(),
            msg: EventMsg::SessionConfigured(SessionConfiguredEvent {
                session_id,
                model,
                history_log_id,
                history_entry_count,
            }),
        })
        .chain(post_session_configured_error_events.into_iter());
        for event in events {
            if let Err(e) = tx_event.send(event).await {
                error!("failed to send event: {e:?}");
            }
        }

        Ok((sess, turn_context))
    }

    pub fn set_task(&self, task: AgentTask) {
        let mut state = self.state.lock_unchecked();
        if let Some(current_task) = state.current_task.take() {
            current_task.abort(TurnAbortReason::Replaced);
        }
        state.current_task = Some(task);
    }

    pub fn remove_task(&self, sub_id: &str) {
        let mut state = self.state.lock_unchecked();
        if let Some(task) = &state.current_task
            && task.sub_id == sub_id
        {
            state.current_task.take();
        }
    }

    /// Sends the given event to the client and swallows the send event, if
    /// any, logging it as an error.
    pub(crate) async fn send_event(&self, event: Event) {
        if let Err(e) = self.tx_event.send(event).await {
            error!("failed to send tool call event: {e}");
        }
    }

    pub async fn request_command_approval(
        &self,
        sub_id: String,
        call_id: String,
        command: Vec<String>,
        cwd: PathBuf,
        reason: Option<String>,
    ) -> oneshot::Receiver<ReviewDecision> {
        let (tx_approve, rx_approve) = oneshot::channel();
        let event = Event {
            id: sub_id.clone(),
            msg: EventMsg::ExecApprovalRequest(ExecApprovalRequestEvent {
                call_id,
                command,
                cwd,
                reason,
            }),
        };
        let _ = self.tx_event.send(event).await;
        {
            let mut state = self.state.lock_unchecked();
            state.pending_approvals.insert(sub_id, tx_approve);
        }
        rx_approve
    }

    pub async fn request_patch_approval(
        &self,
        sub_id: String,
        call_id: String,
        action: &ApplyPatchAction,
        reason: Option<String>,
        grant_root: Option<PathBuf>,
    ) -> oneshot::Receiver<ReviewDecision> {
        let (tx_approve, rx_approve) = oneshot::channel();
        let event = Event {
            id: sub_id.clone(),
            msg: EventMsg::ApplyPatchApprovalRequest(ApplyPatchApprovalRequestEvent {
                call_id,
                changes: convert_apply_patch_to_protocol(action),
                reason,
                grant_root,
            }),
        };
        let _ = self.tx_event.send(event).await;
        {
            let mut state = self.state.lock_unchecked();
            state.pending_approvals.insert(sub_id, tx_approve);
        }
        rx_approve
    }

    pub fn notify_approval(&self, sub_id: &str, decision: ReviewDecision) {
        let mut state = self.state.lock_unchecked();
        if let Some(tx_approve) = state.pending_approvals.remove(sub_id) {
            tx_approve.send(decision).ok();
        }
    }

    pub fn add_approved_command(&self, cmd: Vec<String>) {
        let mut state = self.state.lock_unchecked();
        state.approved_commands.insert(cmd);
    }

    /// Records items to both the rollout and the chat completions/ZDR
    /// transcript, if enabled.
    async fn record_conversation_items(&self, items: &[ResponseItem]) {
        debug!("Recording items for conversation: {items:?}");
        self.record_state_snapshot(items).await;

        self.state.lock_unchecked().history.record_items(items);
    }

    async fn record_state_snapshot(&self, items: &[ResponseItem]) {
        let snapshot = { crate::rollout::SessionStateSnapshot {} };

        let recorder = {
            let guard = self.rollout.lock_unchecked();
            guard.as_ref().cloned()
        };

        if let Some(rec) = recorder {
            if let Err(e) = rec.record_state(snapshot).await {
                error!("failed to record rollout state: {e:#}");
            }
            if let Err(e) = rec.record_items(items).await {
                error!("failed to record rollout items: {e:#}");
            }
        }
    }

    async fn on_exec_command_begin(
        &self,
        turn_diff_tracker: &mut TurnDiffTracker,
        exec_command_context: ExecCommandContext,
    ) {
        let ExecCommandContext {
            sub_id,
            call_id,
            command_for_display,
            cwd,
            apply_patch,
        } = exec_command_context;
        let msg = match apply_patch {
            Some(ApplyPatchCommandContext {
                user_explicitly_approved_this_action,
                changes,
            }) => {
                turn_diff_tracker.on_patch_begin(&changes);

                EventMsg::PatchApplyBegin(PatchApplyBeginEvent {
                    call_id,
                    auto_approved: !user_explicitly_approved_this_action,
                    changes,
                })
            }
            None => EventMsg::ExecCommandBegin(ExecCommandBeginEvent {
                call_id,
                command: command_for_display.clone(),
                cwd,
                parsed_cmd: parse_command(&command_for_display)
                    .into_iter()
                    .map(Into::into)
                    .collect(),
            }),
        };
        let event = Event {
            id: sub_id.to_string(),
            msg,
        };
        let _ = self.tx_event.send(event).await;
    }

    async fn on_exec_command_end(
        &self,
        turn_diff_tracker: &mut TurnDiffTracker,
        sub_id: &str,
        call_id: &str,
        output: &ExecToolCallOutput,
        is_apply_patch: bool,
    ) {
        let ExecToolCallOutput {
            stdout,
            stderr,
            aggregated_output,
            duration,
            exit_code,
        } = output;
        // Send full stdout/stderr to clients; do not truncate.
        let stdout = stdout.text.clone();
        let stderr = stderr.text.clone();
        let formatted_output = format_exec_output_str(output);
        let aggregated_output: String = aggregated_output.text.clone();

        let msg = if is_apply_patch {
            EventMsg::PatchApplyEnd(PatchApplyEndEvent {
                call_id: call_id.to_string(),
                stdout,
                stderr,
                success: *exit_code == 0,
            })
        } else {
            EventMsg::ExecCommandEnd(ExecCommandEndEvent {
                call_id: call_id.to_string(),
                stdout,
                stderr,
                aggregated_output,
                exit_code: *exit_code,
                duration: *duration,
                formatted_output,
            })
        };

        let event = Event {
            id: sub_id.to_string(),
            msg,
        };
        let _ = self.tx_event.send(event).await;
    }
    /// Runs the exec tool call and emits events for the begin and end of the
    /// command even on error.
    ///
    /// Returns the output of the exec tool call.
    async fn run_exec_with_events<'a>(
        &self,
        turn_diff_tracker: &mut TurnDiffTracker,
        begin_ctx: ExecCommandContext,
        exec_args: ExecInvokeArgs<'a>,
    ) -> crate::error::Result<ExecToolCallOutput> {
        let is_apply_patch = begin_ctx.apply_patch.is_some();
        let sub_id = begin_ctx.sub_id.clone();
        let call_id = begin_ctx.call_id.clone();

        self.on_exec_command_begin(turn_diff_tracker, begin_ctx.clone())
            .await;

        let result = process_exec_tool_call(
            exec_args.params,
            exec_args.sandbox_type,
            exec_args.sandbox_policy,
            exec_args.codex_linux_sandbox_exe,
            exec_args.stdout_stream,
        )
        .await;

        let output_stderr;
        let borrowed: &ExecToolCallOutput = match &result {
            Ok(output) => output,
            Err(e) => {
                output_stderr = ExecToolCallOutput {
                    exit_code: -1,
                    stdout: StreamOutput::new(String::new()),
                    stderr: StreamOutput::new(get_error_message_ui(e)),
                    aggregated_output: StreamOutput::new(get_error_message_ui(e)),
                    duration: Duration::default(),
                };
                &output_stderr
            }
        };
        self.on_exec_command_end(
            turn_diff_tracker,
            &sub_id,
            &call_id,
            borrowed,
            is_apply_patch,
        )
        .await;

        result
    }

    /// Helper that emits a BackgroundEvent with the given message. This keeps
    /// the call‑sites terse so adding more diagnostics does not clutter the
    /// core agent logic.
    async fn notify_background_event(&self, sub_id: &str, message: impl Into<String>) {
        let event = Event {
            id: sub_id.to_string(),
            msg: EventMsg::BackgroundEvent(BackgroundEventEvent {
                message: message.into(),
            }),
        };
        let _ = self.tx_event.send(event).await;
    }

    async fn notify_stream_error(&self, sub_id: &str, message: impl Into<String>) {
        let event = Event {
            id: sub_id.to_string(),
            msg: EventMsg::StreamError(StreamErrorEvent {
                message: message.into(),
            }),
        };
        let _ = self.tx_event.send(event).await;
    }

    /// Build the full turn input by concatenating the current conversation
    /// history with additional items for this turn.
    pub fn turn_input_with_history(&self, extra: Vec<ResponseItem>) -> Vec<ResponseItem> {
        [self.state.lock_unchecked().history.contents(), extra].concat()
    }

    /// Returns the input if there was no task running to inject into
    pub fn inject_input(&self, input: Vec<InputItem>) -> Result<(), Vec<InputItem>> {
        let mut state = self.state.lock_unchecked();
        if state.current_task.is_some() {
            state.pending_input.push(input.into());
            Ok(())
        } else {
            Err(input)
        }
    }

    pub fn get_pending_input(&self) -> Vec<ResponseInputItem> {
        let mut state = self.state.lock_unchecked();
        if state.pending_input.is_empty() {
            Vec::with_capacity(0)
        } else {
            let mut ret = Vec::new();
            std::mem::swap(&mut ret, &mut state.pending_input);
            ret
        }
    }

    pub async fn call_tool(
        &self,
        server: &str,
        tool: &str,
        arguments: Option<serde_json::Value>,
        timeout: Option<Duration>,
    ) -> anyhow::Result<CallToolResult> {
        self.mcp_connection_manager
            .call_tool(server, tool, arguments, timeout)
            .await
    }

    fn interrupt_task(&self) {
        info!("interrupt received: abort current task, if any");
        let mut state = self.state.lock_unchecked();
        state.pending_approvals.clear();
        state.pending_input.clear();
        if let Some(task) = state.current_task.take() {
            task.abort(TurnAbortReason::Interrupted);
        }
    }

    /// Spawn the configured notifier (if any) with the given JSON payload as
    /// the last argument. Failures are logged but otherwise ignored so that
    /// notification issues do not interfere with the main workflow.
    fn maybe_notify(&self, notification: UserNotification) {
        let Some(notify_command) = &self.notify else {
            return;
        };

        if notify_command.is_empty() {
            return;
        }

        let Ok(json) = serde_json::to_string(&notification) else {
            error!("failed to serialise notification payload");
            return;
        };

        let mut command = std::process::Command::new(&notify_command[0]);
        if notify_command.len() > 1 {
            command.args(&notify_command[1..]);
        }
        command.arg(json);

        // Fire-and-forget – we do not wait for completion.
        if let Err(e) = command.spawn() {
            warn!("failed to spawn notifier '{}': {e}", notify_command[0]);
        }
    }
}

impl Drop for Session {
    fn drop(&mut self) {
        self.interrupt_task();
    }
}

#[derive(Clone, Debug)]
pub(crate) struct ExecCommandContext {
    pub(crate) sub_id: String,
    pub(crate) call_id: String,
    pub(crate) command_for_display: Vec<String>,
    pub(crate) cwd: PathBuf,
    pub(crate) apply_patch: Option<ApplyPatchCommandContext>,
}

#[derive(Clone, Debug)]
pub(crate) struct ApplyPatchCommandContext {
    pub(crate) user_explicitly_approved_this_action: bool,
    pub(crate) changes: HashMap<PathBuf, FileChange>,
}

/// A series of Turns in response to user input.
pub(crate) struct AgentTask {
    sess: Arc<Session>,
    sub_id: String,
    handle: AbortHandle,
}

impl AgentTask {
    fn spawn(
        sess: Arc<Session>,
        turn_context: Arc<TurnContext>,
        sub_id: String,
        input: Vec<InputItem>,
    ) -> Self {
        let handle = {
            let sess = sess.clone();
            let sub_id = sub_id.clone();
            let tc = Arc::clone(&turn_context);
            tokio::spawn(async move { run_task(sess, tc.as_ref(), sub_id, input).await })
                .abort_handle()
        };
        Self {
            sess,
            sub_id,
            handle,
        }
    }

    fn compact(
        sess: Arc<Session>,
        turn_context: Arc<TurnContext>,
        sub_id: String,
        input: Vec<InputItem>,
        compact_instructions: String,
    ) -> Self {
        let handle = {
            let sess = sess.clone();
            let sub_id = sub_id.clone();
            let tc = Arc::clone(&turn_context);
            tokio::spawn(async move {
                run_compact_task(sess, tc.as_ref(), sub_id, input, compact_instructions).await
            })
            .abort_handle()
        };
        Self {
            sess,
            sub_id,
            handle,
        }
    }

    fn abort(self, reason: TurnAbortReason) {
        // TOCTOU?
        if !self.handle.is_finished() {
            self.handle.abort();
            let event = Event {
                id: self.sub_id,
                msg: EventMsg::TurnAborted(TurnAbortedEvent { reason }),
            };
            let tx_event = self.sess.tx_event.clone();
            tokio::spawn(async move {
                tx_event.send(event).await.ok();
            });
        }
    }
}

async fn submission_loop(
    sess: Arc<Session>,
    turn_context: TurnContext,
    config: Arc<Config>,
    rx_sub: Receiver<Submission>,
) {
    // Wrap once to avoid cloning TurnContext for each task.
    let mut turn_context = Arc::new(turn_context);
    // To break out of this loop, send Op::Shutdown.
    while let Ok(sub) = rx_sub.recv().await {
        debug!(?sub, "Submission");
        match sub.op {
            Op::Interrupt => {
                sess.interrupt_task();
            }
            Op::OverrideTurnContext {
                cwd,
                approval_policy,
                sandbox_policy,
                model,
                effort,
                summary,
            } => {
                // Recalculate the persistent turn context with provided overrides.
                let prev = Arc::clone(&turn_context);
                let provider = prev.client.get_provider();

                // Effective model + family
                let (effective_model, effective_family) = if let Some(m) = model {
                    let fam =
                        find_family_for_model(&m).unwrap_or_else(|| config.model_family.clone());
                    (m, fam)
                } else {
                    (prev.client.get_model(), prev.client.get_model_family())
                };

                // Effective reasoning settings
                let effective_effort = effort.unwrap_or(prev.client.get_reasoning_effort());
                let effective_summary = summary.unwrap_or(prev.client.get_reasoning_summary());

                let auth_manager = prev.client.get_auth_manager();

                // Build updated config for the client
                let mut updated_config = (*config).clone();
                updated_config.model = effective_model.clone();
                updated_config.model_family = effective_family.clone();

                let client = ModelClient::new(
                    Arc::new(updated_config),
                    auth_manager,
                    provider,
                    effective_effort,
                    effective_summary,
                    sess.session_id,
                );

                let new_approval_policy = approval_policy.unwrap_or(prev.approval_policy);
                let new_sandbox_policy = sandbox_policy
                    .clone()
                    .unwrap_or(prev.sandbox_policy.clone());
                let new_cwd = cwd.clone().unwrap_or_else(|| prev.cwd.clone());

                let tools_config = ToolsConfig::new(&ToolsConfigParams {
                    model_family: &effective_family,
                    approval_policy: new_approval_policy,
                    sandbox_policy: new_sandbox_policy.clone(),
                    include_plan_tool: config.include_plan_tool,
                    include_apply_patch_tool: config.include_apply_patch_tool,
                    include_web_search_request: config.tools_web_search_request,
                    use_streamable_shell_tool: config.use_experimental_streamable_shell_tool,
                });

                let new_turn_context = TurnContext {
                    client,
                    tools_config,
                    user_instructions: prev.user_instructions.clone(),
                    base_instructions: prev.base_instructions.clone(),
                    approval_policy: new_approval_policy,
                    sandbox_policy: new_sandbox_policy.clone(),
                    shell_environment_policy: prev.shell_environment_policy.clone(),
                    cwd: new_cwd.clone(),
                    disable_response_storage: prev.disable_response_storage,
                };

                // Install the new persistent context for subsequent tasks/turns.
                turn_context = Arc::new(new_turn_context);
                if cwd.is_some() || approval_policy.is_some() || sandbox_policy.is_some() {
                    sess.record_conversation_items(&[ResponseItem::from(EnvironmentContext::new(
                        cwd,
                        approval_policy,
                        sandbox_policy,
                        // Shell is not configurable from turn to turn
                        None,
                    ))])
                    .await;
                }
            }
            Op::UserInput { items } => {
                // attempt to inject input into current task
                if let Err(items) = sess.inject_input(items) {
                    // no current task, spawn a new one
                    let task =
                        AgentTask::spawn(sess.clone(), Arc::clone(&turn_context), sub.id, items);
                    sess.set_task(task);
                }
            }
            Op::UserTurn {
                items,
                cwd,
                approval_policy,
                sandbox_policy,
                model,
                effort,
                summary,
            } => {
                // attempt to inject input into current task
                if let Err(items) = sess.inject_input(items) {
                    // Derive a fresh TurnContext for this turn using the provided overrides.
                    let provider = turn_context.client.get_provider();

                    // Derive a model family for the requested model; fall back to the session's.
                    let model_family = find_family_for_model(&model)
                        .unwrap_or_else(|| config.model_family.clone());

                    // Create a per‑turn Config clone with the requested model/family.
                    let mut per_turn_config = (*config).clone();
                    per_turn_config.model = model.clone();
                    per_turn_config.model_family = model_family.clone();

                    // Build a new client with per‑turn reasoning settings.
                    // Reuse the same provider and session id; auth defaults to env/API key.
                    let client = ModelClient::new(
                        Arc::new(per_turn_config),
                        None,
                        provider,
                        effort,
                        summary,
                        sess.session_id,
                    );

                    let fresh_turn_context = TurnContext {
                        client,
                        tools_config: ToolsConfig::new(&ToolsConfigParams {
                            model_family: &model_family,
                            approval_policy,
                            sandbox_policy: sandbox_policy.clone(),
                            include_plan_tool: config.include_plan_tool,
                            include_apply_patch_tool: config.include_apply_patch_tool,
                            include_web_search_request: config.tools_web_search_request,
                            use_streamable_shell_tool: config
                                .use_experimental_streamable_shell_tool,
                        }),
                        user_instructions: turn_context.user_instructions.clone(),
                        base_instructions: turn_context.base_instructions.clone(),
                        approval_policy,
                        sandbox_policy,
                        shell_environment_policy: turn_context.shell_environment_policy.clone(),
                        cwd,
                        disable_response_storage: turn_context.disable_response_storage,
                    };
                    // TODO: record the new environment context in the conversation history
                    // no current task, spawn a new one with the per‑turn context
                    let task =
                        AgentTask::spawn(sess.clone(), Arc::new(fresh_turn_context), sub.id, items);
                    sess.set_task(task);
                }
            }
            Op::ExecApproval { id, decision } => match decision {
                ReviewDecision::Abort => {
                    sess.interrupt_task();
                }
                other => sess.notify_approval(&id, other),
            },
            Op::PatchApproval { id, decision } => match decision {
                ReviewDecision::Abort => {
                    sess.interrupt_task();
                }
                other => sess.notify_approval(&id, other),
            },
            Op::AddToHistory { text } => {
                let id = sess.session_id;
                let config = config.clone();
                tokio::spawn(async move {
                    if let Err(e) = crate::message_history::append_entry(&text, &id, &config).await
                    {
                        warn!("failed to append to message history: {e}");
                    }
                });
            }

            Op::GetHistoryEntryRequest { offset, log_id } => {
                let config = config.clone();
                let tx_event = sess.tx_event.clone();
                let sub_id = sub.id.clone();

                tokio::spawn(async move {
                    // Run lookup in blocking thread because it does file IO + locking.
                    let entry_opt = tokio::task::spawn_blocking(move || {
                        crate::message_history::lookup(log_id, offset, &config)
                    })
                    .await
                    .unwrap_or(None);

                    let event = Event {
                        id: sub_id,
                        msg: EventMsg::GetHistoryEntryResponse(
                            crate::protocol::GetHistoryEntryResponseEvent {
                                offset,
                                log_id,
                                entry: entry_opt.map(|e| {
                                    codex_protocol::message_history::HistoryEntry {
                                        session_id: e.session_id,
                                        ts: e.ts,
                                        text: e.text,
                                    }
                                }),
                            },
                        ),
                    };

                    if let Err(e) = tx_event.send(event).await {
                        warn!("failed to send GetHistoryEntryResponse event: {e}");
                    }
                });
            }
            Op::ListMcpTools => {
                let tx_event = sess.tx_event.clone();
                let sub_id = sub.id.clone();

                // This is a cheap lookup from the connection manager's cache.
                let tools = sess.mcp_connection_manager.list_all_tools();
                let event = Event {
                    id: sub_id,
                    msg: EventMsg::McpListToolsResponse(
                        crate::protocol::McpListToolsResponseEvent { tools },
                    ),
                };
                if let Err(e) = tx_event.send(event).await {
                    warn!("failed to send McpListToolsResponse event: {e}");
                }
            }
            Op::Compact => {
                // Create a summarization request as user input
                const SUMMARIZATION_PROMPT: &str = include_str!("prompt_for_compact_command.md");

                // Attempt to inject input into current task
                if let Err(items) = sess.inject_input(vec![InputItem::Text {
                    text: "Start Summarization".to_string(),
                }]) {
                    let task = AgentTask::compact(
                        sess.clone(),
                        Arc::clone(&turn_context),
                        sub.id,
                        items,
                        SUMMARIZATION_PROMPT.to_string(),
                    );
                    sess.set_task(task);
                }
            }
            Op::Shutdown => {
                info!("Shutting down Codex instance");

                // Gracefully flush and shutdown rollout recorder on session end so tests
                // that inspect the rollout file do not race with the background writer.
                let recorder_opt = sess.rollout.lock_unchecked().take();
                if let Some(rec) = recorder_opt
                    && let Err(e) = rec.shutdown().await
                {
                    warn!("failed to shutdown rollout recorder: {e}");
                    let event = Event {
                        id: sub.id.clone(),
                        msg: EventMsg::Error(ErrorEvent {
                            message: "Failed to shutdown rollout recorder".to_string(),
                        }),
                    };
                    if let Err(e) = sess.tx_event.send(event).await {
                        warn!("failed to send error message: {e:?}");
                    }
                }

                let event = Event {
                    id: sub.id.clone(),
                    msg: EventMsg::ShutdownComplete,
                };
                if let Err(e) = sess.tx_event.send(event).await {
                    warn!("failed to send Shutdown event: {e}");
                }
                break;
            }
            Op::GetHistory => {
                let tx_event = sess.tx_event.clone();
                let sub_id = sub.id.clone();

                let event = Event {
                    id: sub_id.clone(),
                    msg: EventMsg::ConversationHistory(ConversationHistoryResponseEvent {
                        conversation_id: sess.session_id,
                        entries: sess.state.lock_unchecked().history.contents(),
                    }),
                };
                if let Err(e) = tx_event.send(event).await {
                    warn!("failed to send ConversationHistory event: {e}");
                }
            }
            _ => {
                // Ignore unknown ops; enum is non_exhaustive to allow extensions.
            }
        }
    }
    debug!("Agent loop exited");
}

/// Takes a user message as input and runs a loop where, at each turn, the model
/// replies with either:
///
/// - requested function calls
/// - an assistant message
///
/// While it is possible for the model to return multiple of these items in a
/// single turn, in practice, we generally one item per turn:
///
/// - If the model requests a function call, we execute it and send the output
///   back to the model in the next turn.
/// - If the model sends only an assistant message, we record it in the
///   conversation history and consider the task complete.
async fn run_task(
    sess: Arc<Session>,
    turn_context: &TurnContext,
    sub_id: String,
    input: Vec<InputItem>,
) {
    if input.is_empty() {
        return;
    }
    let event = Event {
        id: sub_id.clone(),
        msg: EventMsg::TaskStarted,
    };
    if sess.tx_event.send(event).await.is_err() {
        return;
    }

    let initial_input_for_turn: ResponseInputItem = ResponseInputItem::from(input);
    sess.record_conversation_items(&[initial_input_for_turn.clone().into()])
        .await;

    let mut last_agent_message: Option<String> = None;
    // Although from the perspective of codex.rs, TurnDiffTracker has the lifecycle of a Task which contains
    // many turns, from the perspective of the user, it is a single turn.
    let mut turn_diff_tracker = TurnDiffTracker::new();

    loop {
        // Note that pending_input would be something like a message the user
        // submitted through the UI while the model was running. Though the UI
        // may support this, the model might not.
        let pending_input = sess
            .get_pending_input()
            .into_iter()
            .map(ResponseItem::from)
            .collect::<Vec<ResponseItem>>();
        sess.record_conversation_items(&pending_input).await;

        // Construct the input that we will send to the model. When using the
        // Chat completions API (or ZDR clients), the model needs the full
        // conversation history on each turn. The rollout file, however, should
        // only record the new items that originated in this turn so that it
        // represents an append-only log without duplicates.
        let turn_input: Vec<ResponseItem> = sess.turn_input_with_history(pending_input);

        let turn_input_messages: Vec<String> = turn_input
            .iter()
            .filter_map(|item| match item {
                ResponseItem::Message { content, .. } => Some(content),
                _ => None,
            })
            .flat_map(|content| {
                content.iter().filter_map(|item| match item {
                    ContentItem::OutputText { text } => Some(text.clone()),
                    _ => None,
                })
            })
            .collect();
        match run_turn(
            &sess,
            turn_context,
            &mut turn_diff_tracker,
            sub_id.clone(),
            turn_input,
        )
        .await
        {
            Ok(turn_output) => {
                let mut items_to_record_in_conversation_history = Vec::<ResponseItem>::new();
                let mut responses = Vec::<ResponseInputItem>::new();
                for processed_response_item in turn_output {
                    let ProcessedResponseItem { item, response } = processed_response_item;
                    match (&item, &response) {
                        (ResponseItem::Message { role, .. }, None) if role == "assistant" => {
                            // If the model returned a message, we need to record it.
                            items_to_record_in_conversation_history.push(item);
                        }
                        (
                            ResponseItem::LocalShellCall { .. },
                            Some(ResponseInputItem::FunctionCallOutput { call_id, output }),
                        ) => {
                            items_to_record_in_conversation_history.push(item);
                            items_to_record_in_conversation_history.push(
                                ResponseItem::FunctionCallOutput {
                                    call_id: call_id.clone(),
                                    output: output.clone(),
                                },
                            );
                        }
                        (
                            ResponseItem::FunctionCall { .. },
                            Some(ResponseInputItem::FunctionCallOutput { call_id, output }),
                        ) => {
                            items_to_record_in_conversation_history.push(item);
                            items_to_record_in_conversation_history.push(
                                ResponseItem::FunctionCallOutput {
                                    call_id: call_id.clone(),
                                    output: output.clone(),
                                },
                            );
                        }
                        (
                            ResponseItem::CustomToolCall { .. },
                            Some(ResponseInputItem::CustomToolCallOutput { call_id, output }),
                        ) => {
                            items_to_record_in_conversation_history.push(item);
                            items_to_record_in_conversation_history.push(
                                ResponseItem::CustomToolCallOutput {
                                    call_id: call_id.clone(),
                                    output: output.clone(),
                                },
                            );
                        }
                        (
                            ResponseItem::FunctionCall { .. },
                            Some(ResponseInputItem::McpToolCallOutput { call_id, result }),
                        ) => {
                            items_to_record_in_conversation_history.push(item);
                            let output = match result {
                                Ok(call_tool_result) => {
                                    convert_call_tool_result_to_function_call_output_payload(
                                        call_tool_result,
                                    )
                                }
                                Err(err) => FunctionCallOutputPayload {
                                    content: err.clone(),
                                    success: Some(false),
                                },
                            };
                            items_to_record_in_conversation_history.push(
                                ResponseItem::FunctionCallOutput {
                                    call_id: call_id.clone(),
                                    output,
                                },
                            );
                        }
                        (
                            ResponseItem::Reasoning {
                                id,
                                summary,
                                content,
                                encrypted_content,
                            },
                            None,
                        ) => {
                            items_to_record_in_conversation_history.push(ResponseItem::Reasoning {
                                id: id.clone(),
                                summary: summary.clone(),
                                content: content.clone(),
                                encrypted_content: encrypted_content.clone(),
                            });
                        }
                        _ => {
                            warn!("Unexpected response item: {item:?} with response: {response:?}");
                        }
                    };
                    if let Some(response) = response {
                        responses.push(response);
                    }
                }

                // Only attempt to take the lock if there is something to record.
                if !items_to_record_in_conversation_history.is_empty() {
                    sess.record_conversation_items(&items_to_record_in_conversation_history)
                        .await;
                }

                if responses.is_empty() {
                    debug!("Turn completed");
                    last_agent_message = get_last_assistant_message_from_turn(
                        &items_to_record_in_conversation_history,
                    );
                    sess.maybe_notify(UserNotification::AgentTurnComplete {
                        turn_id: sub_id.clone(),
                        input_messages: turn_input_messages,
                        last_assistant_message: last_agent_message.clone(),
                    });
                    break;
                }
            }
            Err(e) => {
                info!("Turn error: {e:#}");
                let event = Event {
                    id: sub_id.clone(),
                    msg: EventMsg::Error(ErrorEvent {
                        message: e.to_string(),
                    }),
                };
                sess.tx_event.send(event).await.ok();
                // let the user continue the conversation
                break;
            }
        }
    }
    sess.remove_task(&sub_id);
    let event = Event {
        id: sub_id,
        msg: EventMsg::TaskComplete(TaskCompleteEvent { last_agent_message }),
    };
    sess.tx_event.send(event).await.ok();
}

async fn run_turn(
    sess: &Session,
    turn_context: &TurnContext,
    turn_diff_tracker: &mut TurnDiffTracker,
    sub_id: String,
    input: Vec<ResponseItem>,
) -> CodexResult<Vec<ProcessedResponseItem>> {
    let tools = get_openai_tools(
        &turn_context.tools_config,
        Some(sess.mcp_connection_manager.list_all_tools()),
    );

    let prompt = Prompt {
        input,
        store: !turn_context.disable_response_storage,
        tools,
        base_instructions_override: turn_context.base_instructions.clone(),
    };

    let mut retries = 0;
    loop {
        match try_run_turn(sess, turn_context, turn_diff_tracker, &sub_id, &prompt).await {
            Ok(output) => return Ok(output),
            Err(CodexErr::Interrupted) => return Err(CodexErr::Interrupted),
            Err(CodexErr::EnvVar(var)) => return Err(CodexErr::EnvVar(var)),
            Err(e @ (CodexErr::UsageLimitReached(_) | CodexErr::UsageNotIncluded)) => {
                return Err(e);
            }
            Err(e) => {
                // Use the configured provider-specific stream retry budget.
                let max_retries = turn_context.client.get_provider().stream_max_retries();
                if retries < max_retries {
                    retries += 1;
                    let delay = match e {
                        CodexErr::Stream(_, Some(delay)) => delay,
                        _ => backoff(retries),
                    };
                    warn!(
                        "stream disconnected - retrying turn ({retries}/{max_retries} in {delay:?})...",
                    );

                    // Surface retry information to any UI/front‑end so the
                    // user understands what is happening instead of staring
                    // at a seemingly frozen screen.
                    sess.notify_stream_error(
                        &sub_id,
                        format!(
                            "stream error: {e}; retrying {retries}/{max_retries} in {delay:?}…"
                        ),
                    )
                    .await;

                    tokio::time::sleep(delay).await;
                } else {
                    return Err(e);
                }
            }
        }
    }
}

/// When the model is prompted, it returns a stream of events. Some of these
/// events map to a `ResponseItem`. A `ResponseItem` may need to be
/// "handled" such that it produces a `ResponseInputItem` that needs to be
/// sent back to the model on the next turn.
#[derive(Debug)]
struct ProcessedResponseItem {
    item: ResponseItem,
    response: Option<ResponseInputItem>,
}

async fn try_run_turn(
    sess: &Session,
    turn_context: &TurnContext,
    turn_diff_tracker: &mut TurnDiffTracker,
    sub_id: &str,
    prompt: &Prompt,
) -> CodexResult<Vec<ProcessedResponseItem>> {
    // call_ids that are part of this response.
    let completed_call_ids = prompt
        .input
        .iter()
        .filter_map(|ri| match ri {
            ResponseItem::FunctionCallOutput { call_id, .. } => Some(call_id),
            ResponseItem::LocalShellCall {
                call_id: Some(call_id),
                ..
            } => Some(call_id),
            ResponseItem::CustomToolCallOutput { call_id, .. } => Some(call_id),
            _ => None,
        })
        .collect::<Vec<_>>();

    // call_ids that were pending but are not part of this response.
    // This usually happens because the user interrupted the model before we responded to one of its tool calls
    // and then the user sent a follow-up message.
    let missing_calls = {
        prompt
            .input
            .iter()
            .filter_map(|ri| match ri {
                ResponseItem::FunctionCall { call_id, .. } => Some(call_id),
                ResponseItem::LocalShellCall {
                    call_id: Some(call_id),
                    ..
                } => Some(call_id),
                ResponseItem::CustomToolCall { call_id, .. } => Some(call_id),
                _ => None,
            })
            .filter_map(|call_id| {
                if completed_call_ids.contains(&call_id) {
                    None
                } else {
                    Some(call_id.clone())
                }
            })
            .map(|call_id| ResponseItem::CustomToolCallOutput {
                call_id: call_id.clone(),
                output: "aborted".to_string(),
            })
            .collect::<Vec<_>>()
    };
    let prompt: Cow<Prompt> = if missing_calls.is_empty() {
        Cow::Borrowed(prompt)
    } else {
        // Add the synthetic aborted missing calls to the beginning of the input to ensure all call ids have responses.
        let input = [missing_calls, prompt.input.clone()].concat();
        Cow::Owned(Prompt {
            input,
            ..prompt.clone()
        })
    };

    let mut stream = turn_context.client.clone().stream(&prompt).await?;

    let mut output = Vec::new();
    // Stage tool calls to execute after the model signals completion.
    // We do this so multiple tool calls can run in parallel (where possible)
    // and so we don't block SSE processing.
    enum StagedCall {
        Exec {
            item: ResponseItem,
            name: String,
            args: String,
            call_id: String,
        },
        LocalShell {
            item: ResponseItem,
            id: Option<String>,
            call_id: Option<String>,
<<<<<<< HEAD
            action: LocalShellAction,
=======
            action: crate::models::LocalShellAction,
>>>>>>> cacf8c91
        },
        Mcp {
            item: ResponseItem,
            server: String,
            tool: String,
            args: String,
            call_id: String,
        },
    }
    let mut staged: Vec<StagedCall> = Vec::new();
    loop {
        // Poll the next item from the model stream. We must inspect *both* Ok and Err
        // cases so that transient stream failures (e.g., dropped SSE connection before
        // `response.completed`) bubble up and trigger the caller's retry logic.
        let event = stream.next().await;
        let Some(event) = event else {
            // Channel closed without yielding a final Completed event or explicit error.
            // Treat as a disconnected stream so the caller can retry.
            return Err(CodexErr::Stream(
                "stream closed before response.completed".into(),
                None,
            ));
        };

        let event = match event {
            Ok(ev) => ev,
            Err(e) => {
                // Propagate the underlying stream error to the caller (run_turn), which
                // will apply the configured `stream_max_retries` policy.
                return Err(e);
            }
        };

        match event {
            ResponseEvent::Created => {}
            ResponseEvent::OutputItemDone(item) => {
                match &item {
                    ResponseItem::FunctionCall {
                        name,
                        arguments,
                        call_id,
                        ..
                    } => {
                        // Classify as MCP vs Exec and stage execution for after completion.
                        if let Some((server, tool)) =
                            sess.mcp_connection_manager.parse_tool_name(name)
                        {
                            staged.push(StagedCall::Mcp {
                                item: item.clone(),
                                server,
                                tool,
                                args: arguments.clone(),
                                call_id: call_id.clone(),
                            });
                        } else {
                            staged.push(StagedCall::Exec {
                                item: item.clone(),
                                name: name.clone(),
                                args: arguments.clone(),
                                call_id: call_id.clone(),
                            });
                        }
                    }
                    ResponseItem::LocalShellCall {
                        id,
                        call_id,
                        action,
                        ..
                    } => {
                        staged.push(StagedCall::LocalShell {
                            item: item.clone(),
                            id: id.clone(),
                            call_id: call_id.clone(),
                            action: action.clone(),
                        });
                    }
                    _ => {
                        // Non-tool items are handled immediately (messages, reasoning, deltas).
                        let response = handle_response_item(
                            sess,
                            turn_context,
                            turn_diff_tracker,
                            sub_id,
                            item.clone(),
                        )
                        .await?;
                        output.push(ProcessedResponseItem { item, response });
                    }
                }
<<<<<<< HEAD
            }
            ResponseEvent::WebSearchCallBegin { call_id, query } => {
                let q = query.unwrap_or_else(|| "Searching Web...".to_string());
                let _ = sess
                    .tx_event
                    .send(Event {
                        id: sub_id.to_string(),
                        msg: EventMsg::WebSearchBegin(WebSearchBeginEvent { call_id, query: q }),
                    })
                    .await;
=======
>>>>>>> cacf8c91
            }
            ResponseEvent::Completed {
                response_id: _,
                token_usage,
            } => {
                if let Some(token_usage) = token_usage {
                    sess.tx_event
                        .send(Event {
                            id: sub_id.to_string(),
                            msg: EventMsg::TokenCount(token_usage),
                        })
                        .await
                        .ok();
                }

                // Execute any staged tool calls before returning the turn output.
                use futures::future::join_all;

                // Run MCP, LocalShell, and non-apply exec tool calls fully in parallel.
                let mut mcp_futs = Vec::new();
                let mut local_futs = Vec::new();
                let mut exec_parallel_futs = Vec::new();
                // Keep apply_patch exec calls sequential for diff tracking.
                let mut exec_sequential_calls = Vec::new();

                for sc in staged {
                    match sc {
                        StagedCall::Mcp {
                            item,
                            server,
                            tool,
                            args,
                            call_id,
                        } => {
                            let fut = handle_mcp_tool_call(
                                sess,
                                sub_id,
                                call_id.clone(),
                                server,
                                tool,
                                args,
                                None,
                            );
                            mcp_futs.push(async move {
                                let response = fut.await;
                                ProcessedResponseItem {
                                    item,
                                    response: Some(response),
                                }
                            });
                        }
                        StagedCall::LocalShell {
                            item,
                            id,
                            call_id,
                            action,
                        } => {
                            let effective_call_id = match (call_id, id) {
                                (Some(call_id), _) => call_id,
                                (None, Some(id)) => id,
                                (None, None) => String::new(),
                            };
                            let LocalShellAction::Exec(action) = action;
                            let params = ShellToolCallParams {
                                command: action.command,
                                workdir: action.working_directory,
                                timeout_ms: action.timeout_ms,
                                with_escalated_permissions: None,
                                justification: None,
                            };
                            let exec_params = to_exec_params(params, turn_context);
                            let fut = async move {
                                // Use a fresh tracker – non-apply_patch calls won't emit diffs anyway.
                                let mut tdt = TurnDiffTracker::new();
                                let response = handle_container_exec_with_params(
                                    exec_params,
                                    sess,
                                    turn_context,
                                    &mut tdt,
                                    sub_id.to_string(),
                                    effective_call_id,
                                )
                                .await;
                                ProcessedResponseItem {
                                    item,
                                    response: Some(response),
                                }
                            };
                            local_futs.push(fut);
                        }
                        StagedCall::Exec {
                            item,
                            name,
                            args,
                            call_id,
                        } => {
                            if name == "apply_patch" {
                                exec_sequential_calls.push(StagedCall::Exec {
                                    item,
                                    name,
                                    args,
                                    call_id,
                                });
                            } else {
                                let fut = async move {
                                    let response = match parse_container_exec_arguments(
                                        args,
                                        turn_context,
                                        &call_id,
                                    ) {
                                        Ok(params) => {
                                            let mut tdt = TurnDiffTracker::new();
                                            handle_container_exec_with_params(
                                                params,
                                                sess,
                                                turn_context,
                                                &mut tdt,
                                                sub_id.to_string(),
                                                call_id,
                                            )
                                            .await
                                        }
                                        Err(output) => *output,
                                    };
                                    ProcessedResponseItem {
                                        item,
                                        response: Some(response),
                                    }
                                };
                                exec_parallel_futs.push(fut);
                            }
                        }
                    }
                }

                let mut processed: Vec<ProcessedResponseItem> = join_all(mcp_futs).await;
                processed.extend(join_all(local_futs).await);
                processed.extend(join_all(exec_parallel_futs).await);

                // Now handle exec/shell calls one by one so we can use the turn_diff_tracker safely.
                for sc in exec_sequential_calls {
                    match sc {
                        StagedCall::Exec {
                            item,
                            name,
                            args,
                            call_id,
                        } => {
                            // Reuse existing logic for exec tools.
                            let response = handle_function_call(
                                sess,
                                turn_context,
                                turn_diff_tracker,
                                sub_id.to_string(),
                                name,
                                args,
                                call_id,
                            )
                            .await;
                            processed.push(ProcessedResponseItem {
                                item,
                                response: Some(response),
                            });
                        }
                        StagedCall::LocalShell { .. } => {}
                        StagedCall::Mcp { .. } => {}
                    }
                }

                // Preserve original ordering: non-tool items were already pushed to `output` as they arrived;
                // now append the processed tool-call items in their staged order.
                output.extend(processed);

                // Emit a single unified diff for the entire batch if there is one.
                let unified_diff = turn_diff_tracker.get_unified_diff();
                if let Ok(Some(unified_diff)) = unified_diff {
                    let msg = EventMsg::TurnDiff(TurnDiffEvent { unified_diff });
                    let event = Event {
                        id: sub_id.to_string(),
                        msg,
                    };
                    let _ = sess.tx_event.send(event).await;
                }

                // Execute any staged tool calls before returning the turn output.
                use futures::future::join_all;

                // Run MCP, LocalShell, and non-apply exec tool calls fully in parallel.
                let mut mcp_futs = Vec::new();
                let mut local_futs = Vec::new();
                let mut exec_parallel_futs = Vec::new();
                // Keep apply_patch exec calls sequential for diff tracking.
                let mut exec_sequential_calls = Vec::new();

                for sc in staged {
                    match sc {
                        StagedCall::Mcp {
                            item,
                            server,
                            tool,
                            args,
                            call_id,
                        } => {
                            let fut = handle_mcp_tool_call(
                                sess,
                                sub_id,
                                call_id.clone(),
                                server,
                                tool,
                                args,
                                None,
                            );
                            mcp_futs.push(async move {
                                let response = fut.await;
                                ProcessedResponseItem {
                                    item,
                                    response: Some(response),
                                }
                            });
                        }
                        StagedCall::LocalShell {
                            item,
                            id,
                            call_id,
                            action,
                        } => {
                            let effective_call_id = match (call_id, id) {
                                (Some(call_id), _) => call_id,
                                (None, Some(id)) => id,
                                (None, None) => String::new(),
                            };
                            let crate::models::LocalShellAction::Exec(action) = action;
                            let params = ShellToolCallParams {
                                command: action.command,
                                workdir: action.working_directory,
                                timeout_ms: action.timeout_ms,
                                with_escalated_permissions: None,
                                justification: None,
                            };
                            let exec_params = to_exec_params(params, turn_context);
                            let fut = async move {
                                // Use a fresh tracker – non-apply_patch calls won't emit diffs anyway.
                                let mut tdt = TurnDiffTracker::new();
                                let response = handle_container_exec_with_params(
                                    exec_params,
                                    sess,
                                    turn_context,
                                    &mut tdt,
                                    sub_id.to_string(),
                                    effective_call_id,
                                )
                                .await;
                                ProcessedResponseItem {
                                    item,
                                    response: Some(response),
                                }
                            };
                            local_futs.push(fut);
                        }
                        StagedCall::Exec {
                            item,
                            name,
                            args,
                            call_id,
                        } => {
                            if name == "apply_patch" {
                                exec_sequential_calls.push(StagedCall::Exec {
                                    item,
                                    name,
                                    args,
                                    call_id,
                                });
                            } else {
                                let fut = async move {
                                    let response = match parse_container_exec_arguments(
                                        args,
                                        turn_context,
                                        &call_id,
                                    ) {
                                        Ok(params) => {
                                            let mut tdt = TurnDiffTracker::new();
                                            handle_container_exec_with_params(
                                                params,
                                                sess,
                                                turn_context,
                                                &mut tdt,
                                                sub_id.to_string(),
                                                call_id,
                                            )
                                            .await
                                        }
                                        Err(output) => *output,
                                    };
                                    ProcessedResponseItem {
                                        item,
                                        response: Some(response),
                                    }
                                };
                                exec_parallel_futs.push(fut);
                            }
                        }
                        other => exec_sequential_calls.push(other),
                    }
                }

                let mut processed: Vec<ProcessedResponseItem> = join_all(mcp_futs).await;
                processed.extend(join_all(local_futs).await);
                processed.extend(join_all(exec_parallel_futs).await);

                // Now handle exec/shell calls one by one so we can use the turn_diff_tracker safely.
                for sc in exec_sequential_calls {
                    match sc {
                        StagedCall::Exec {
                            item,
                            name,
                            args,
                            call_id,
                        } => {
                            // Reuse existing logic for exec tools.
                            let response = handle_function_call(
                                sess,
                                turn_context,
                                turn_diff_tracker,
                                sub_id.to_string(),
                                name,
                                args,
                                call_id,
                            )
                            .await;
                            processed.push(ProcessedResponseItem {
                                item,
                                response: Some(response),
                            });
                        }
                        StagedCall::LocalShell { .. } => {}
                        StagedCall::Mcp { .. } => {}
                    }
                }

                // Preserve original ordering: non-tool items were already pushed to `output` as they arrived;
                // now append the processed tool-call items in their staged order.
                output.extend(processed);

                return Ok(output);
            }
            ResponseEvent::OutputTextDelta(delta) => {
                {
                    let mut st = sess.state.lock_unchecked();
                    st.history.append_assistant_text(&delta);
                }

                let event = Event {
                    id: sub_id.to_string(),
                    msg: EventMsg::AgentMessageDelta(AgentMessageDeltaEvent { delta }),
                };
                sess.tx_event.send(event).await.ok();
            }
            ResponseEvent::ReasoningSummaryDelta(delta) => {
                let event = Event {
                    id: sub_id.to_string(),
                    msg: EventMsg::AgentReasoningDelta(AgentReasoningDeltaEvent { delta }),
                };
                sess.tx_event.send(event).await.ok();
            }
            ResponseEvent::ReasoningSummaryPartAdded => {
                let event = Event {
                    id: sub_id.to_string(),
                    msg: EventMsg::AgentReasoningSectionBreak(AgentReasoningSectionBreakEvent {}),
                };
                sess.tx_event.send(event).await.ok();
            }
            ResponseEvent::ReasoningContentDelta(delta) => {
                if sess.show_raw_agent_reasoning {
                    let event = Event {
                        id: sub_id.to_string(),
                        msg: EventMsg::AgentReasoningRawContentDelta(
                            AgentReasoningRawContentDeltaEvent { delta },
                        ),
                    };
                    sess.tx_event.send(event).await.ok();
                }
            }
        }
    }
}

async fn run_compact_task(
    sess: Arc<Session>,
    turn_context: &TurnContext,
    sub_id: String,
    input: Vec<InputItem>,
    compact_instructions: String,
) {
    let start_event = Event {
        id: sub_id.clone(),
        msg: EventMsg::TaskStarted,
    };
    if sess.tx_event.send(start_event).await.is_err() {
        return;
    }

    let initial_input_for_turn: ResponseInputItem = ResponseInputItem::from(input);
    let turn_input: Vec<ResponseItem> =
        sess.turn_input_with_history(vec![initial_input_for_turn.clone().into()]);

    let prompt = Prompt {
        input: turn_input,
        store: !turn_context.disable_response_storage,
        tools: Vec::new(),
        base_instructions_override: Some(compact_instructions.clone()),
    };

    let max_retries = turn_context.client.get_provider().stream_max_retries();
    let mut retries = 0;

    loop {
        let attempt_result = drain_to_completed(&sess, turn_context, &sub_id, &prompt).await;

        match attempt_result {
            Ok(()) => break,
            Err(CodexErr::Interrupted) => return,
            Err(e) => {
                if retries < max_retries {
                    retries += 1;
                    let delay = backoff(retries);
                    sess.notify_stream_error(
                        &sub_id,
                        format!(
                            "stream error: {e}; retrying {retries}/{max_retries} in {delay:?}…"
                        ),
                    )
                    .await;
                    tokio::time::sleep(delay).await;
                    continue;
                } else {
                    let event = Event {
                        id: sub_id.clone(),
                        msg: EventMsg::Error(ErrorEvent {
                            message: e.to_string(),
                        }),
                    };
                    sess.send_event(event).await;
                    return;
                }
            }
        }
    }

    sess.remove_task(&sub_id);
    let event = Event {
        id: sub_id.clone(),
        msg: EventMsg::AgentMessage(AgentMessageEvent {
            message: "Compact task completed".to_string(),
        }),
    };
    sess.send_event(event).await;
    let event = Event {
        id: sub_id.clone(),
        msg: EventMsg::TaskComplete(TaskCompleteEvent {
            last_agent_message: None,
        }),
    };
    sess.send_event(event).await;

    let mut state = sess.state.lock_unchecked();
    state.history.keep_last_messages(1);
}

async fn handle_response_item(
    sess: &Session,
    turn_context: &TurnContext,
    turn_diff_tracker: &mut TurnDiffTracker,
    sub_id: &str,
    item: ResponseItem,
) -> CodexResult<Option<ResponseInputItem>> {
    debug!(?item, "Output item");
    let output = match item {
        ResponseItem::Message { content, .. } => {
            for item in content {
                if let ContentItem::OutputText { text } = item {
                    let event = Event {
                        id: sub_id.to_string(),
                        msg: EventMsg::AgentMessage(AgentMessageEvent { message: text }),
                    };
                    sess.tx_event.send(event).await.ok();
                }
            }
            None
        }
        ResponseItem::Reasoning {
            id: _,
            summary,
            content,
            encrypted_content: _,
        } => {
            for item in summary {
                let text = match item {
                    ReasoningItemReasoningSummary::SummaryText { text } => text,
                };
                let event = Event {
                    id: sub_id.to_string(),
                    msg: EventMsg::AgentReasoning(AgentReasoningEvent { text }),
                };
                sess.tx_event.send(event).await.ok();
            }
            if sess.show_raw_agent_reasoning
                && let Some(content) = content
            {
                for item in content {
                    let text = match item {
                        ReasoningItemContent::ReasoningText { text } => text,
                        ReasoningItemContent::Text { text } => text,
                    };
                    let event = Event {
                        id: sub_id.to_string(),
                        msg: EventMsg::AgentReasoningRawContent(AgentReasoningRawContentEvent {
                            text,
                        }),
                    };
                    sess.tx_event.send(event).await.ok();
                }
            }
            None
        }
        ResponseItem::FunctionCall {
            name,
            arguments,
            call_id,
            ..
        } => {
            info!("FunctionCall: {name}({arguments})");
            Some(
                handle_function_call(
                    sess,
                    turn_context,
                    turn_diff_tracker,
                    sub_id.to_string(),
                    name,
                    arguments,
                    call_id,
                )
                .await,
            )
        }
        ResponseItem::LocalShellCall {
            id,
            call_id,
            status: _,
            action,
        } => {
            let LocalShellAction::Exec(action) = action;
            tracing::info!("LocalShellCall: {action:?}");
            let params = ShellToolCallParams {
                command: action.command,
                workdir: action.working_directory,
                timeout_ms: action.timeout_ms,
                with_escalated_permissions: None,
                justification: None,
            };
            let effective_call_id = match (call_id, id) {
                (Some(call_id), _) => call_id,
                (None, Some(id)) => id,
                (None, None) => {
                    error!("LocalShellCall without call_id or id");
                    return Ok(Some(ResponseInputItem::FunctionCallOutput {
                        call_id: "".to_string(),
                        output: FunctionCallOutputPayload {
                            content: "LocalShellCall without call_id or id".to_string(),
                            success: None,
                        },
                    }));
                }
            };

            let exec_params = to_exec_params(params, turn_context);
            Some(
                handle_container_exec_with_params(
                    exec_params,
                    sess,
                    turn_context,
                    turn_diff_tracker,
                    sub_id.to_string(),
                    effective_call_id,
                )
                .await,
            )
        }
        ResponseItem::CustomToolCall {
            id: _,
            call_id,
            name,
            input,
            status: _,
        } => Some(
            handle_custom_tool_call(
                sess,
                turn_context,
                turn_diff_tracker,
                sub_id.to_string(),
                name,
                input,
                call_id,
            )
            .await,
        ),
        ResponseItem::FunctionCallOutput { .. } => {
            debug!("unexpected FunctionCallOutput from stream");
            None
        }
        ResponseItem::CustomToolCallOutput { .. } => {
            debug!("unexpected CustomToolCallOutput from stream");
            None
        }
        ResponseItem::Other => None,
    };
    Ok(output)
}

async fn handle_function_call(
    sess: &Session,
    turn_context: &TurnContext,
    turn_diff_tracker: &mut TurnDiffTracker,
    sub_id: String,
    name: String,
    arguments: String,
    call_id: String,
) -> ResponseInputItem {
    match name.as_str() {
        "container.exec" | "shell" => {
            let params = match parse_container_exec_arguments(arguments, turn_context, &call_id) {
                Ok(params) => params,
                Err(output) => {
                    return *output;
                }
            };
            handle_container_exec_with_params(
                params,
                sess,
                turn_context,
                turn_diff_tracker,
                sub_id,
                call_id,
            )
            .await
        }
        "apply_patch" => {
            let args = match serde_json::from_str::<ApplyPatchToolArgs>(&arguments) {
                Ok(a) => a,
                Err(e) => {
                    return ResponseInputItem::FunctionCallOutput {
                        call_id,
                        output: FunctionCallOutputPayload {
                            content: format!("failed to parse function arguments: {e}"),
                            success: None,
                        },
                    };
                }
            };
            let exec_params = ExecParams {
                command: vec!["apply_patch".to_string(), args.input.clone()],
                cwd: turn_context.cwd.clone(),
                timeout_ms: None,
                env: HashMap::new(),
                with_escalated_permissions: None,
                justification: None,
            };
            handle_container_exec_with_params(
                exec_params,
                sess,
                turn_context,
                turn_diff_tracker,
                sub_id,
                call_id,
            )
            .await
        }
        "update_plan" => handle_update_plan(sess, arguments, sub_id, call_id).await,
        EXEC_COMMAND_TOOL_NAME => {
            // TODO(mbolin): Sandbox check.
            let exec_params = match serde_json::from_str::<ExecCommandParams>(&arguments) {
                Ok(params) => params,
                Err(e) => {
                    return ResponseInputItem::FunctionCallOutput {
                        call_id,
                        output: FunctionCallOutputPayload {
                            content: format!("failed to parse function arguments: {e}"),
                            success: Some(false),
                        },
                    };
                }
            };
            let result = sess
                .session_manager
                .handle_exec_command_request(exec_params)
                .await;
            let function_call_output = crate::exec_command::result_into_payload(result);
            ResponseInputItem::FunctionCallOutput {
                call_id,
                output: function_call_output,
            }
        }
        WRITE_STDIN_TOOL_NAME => {
            let write_stdin_params = match serde_json::from_str::<WriteStdinParams>(&arguments) {
                Ok(params) => params,
                Err(e) => {
                    return ResponseInputItem::FunctionCallOutput {
                        call_id,
                        output: FunctionCallOutputPayload {
                            content: format!("failed to parse function arguments: {e}"),
                            success: Some(false),
                        },
                    };
                }
            };
            let result = sess
                .session_manager
                .handle_write_stdin_request(write_stdin_params)
                .await;
            let function_call_output: FunctionCallOutputPayload =
                crate::exec_command::result_into_payload(result);
            ResponseInputItem::FunctionCallOutput {
                call_id,
                output: function_call_output,
            }
        }
        _ => {
            match sess.mcp_connection_manager.parse_tool_name(&name) {
                Some((server, tool_name)) => {
                    // TODO(mbolin): Determine appropriate timeout for tool call.
                    let timeout = None;
                    handle_mcp_tool_call(
                        sess, &sub_id, call_id, server, tool_name, arguments, timeout,
                    )
                    .await
                }
                None => {
                    // Unknown function: reply with structured failure so the model can adapt.
                    ResponseInputItem::FunctionCallOutput {
                        call_id,
                        output: FunctionCallOutputPayload {
                            content: format!("unsupported call: {name}"),
                            success: None,
                        },
                    }
                }
            }
        }
    }
}

async fn handle_custom_tool_call(
    sess: &Session,
    turn_context: &TurnContext,
    turn_diff_tracker: &mut TurnDiffTracker,
    sub_id: String,
    name: String,
    input: String,
    call_id: String,
) -> ResponseInputItem {
    info!("CustomToolCall: {name} {input}");
    match name.as_str() {
        "apply_patch" => {
            let exec_params = ExecParams {
                command: vec!["apply_patch".to_string(), input.clone()],
                cwd: turn_context.cwd.clone(),
                timeout_ms: None,
                env: HashMap::new(),
                with_escalated_permissions: None,
                justification: None,
            };
            let resp = handle_container_exec_with_params(
                exec_params,
                sess,
                turn_context,
                turn_diff_tracker,
                sub_id,
                call_id,
            )
            .await;

            // Convert function-call style output into a custom tool call output
            match resp {
                ResponseInputItem::FunctionCallOutput { call_id, output } => {
                    ResponseInputItem::CustomToolCallOutput {
                        call_id,
                        output: output.content,
                    }
                }
                // Pass through if already a custom tool output or other variant
                other => other,
            }
        }
        _ => {
            debug!("unexpected CustomToolCall from stream");
            ResponseInputItem::CustomToolCallOutput {
                call_id,
                output: format!("unsupported custom tool call: {name}"),
            }
        }
    }
}

fn to_exec_params(params: ShellToolCallParams, turn_context: &TurnContext) -> ExecParams {
    ExecParams {
        command: params.command,
        cwd: turn_context.resolve_path(params.workdir.clone()),
        timeout_ms: params.timeout_ms,
        env: create_env(&turn_context.shell_environment_policy),
        with_escalated_permissions: params.with_escalated_permissions,
        justification: params.justification,
    }
}

fn parse_container_exec_arguments(
    arguments: String,
    turn_context: &TurnContext,
    call_id: &str,
) -> Result<ExecParams, Box<ResponseInputItem>> {
    // parse command
    match serde_json::from_str::<ShellToolCallParams>(&arguments) {
        Ok(shell_tool_call_params) => Ok(to_exec_params(shell_tool_call_params, turn_context)),
        Err(e) => {
            // allow model to re-sample
            let output = ResponseInputItem::FunctionCallOutput {
                call_id: call_id.to_string(),
                output: FunctionCallOutputPayload {
                    content: format!("failed to parse function arguments: {e}"),
                    success: None,
                },
            };
            Err(Box::new(output))
        }
    }
}

pub struct ExecInvokeArgs<'a> {
    pub params: ExecParams,
    pub sandbox_type: SandboxType,
    pub sandbox_policy: &'a SandboxPolicy,
    pub codex_linux_sandbox_exe: &'a Option<PathBuf>,
    pub stdout_stream: Option<StdoutStream>,
}

fn maybe_translate_shell_command(
    params: ExecParams,
    sess: &Session,
    turn_context: &TurnContext,
) -> ExecParams {
    let should_translate = matches!(sess.user_shell, crate::shell::Shell::PowerShell(_))
        || turn_context.shell_environment_policy.use_profile;

    if should_translate
        && let Some(command) = sess
            .user_shell
            .format_default_shell_invocation(params.command.clone())
    {
        return ExecParams { command, ..params };
    }
    params
}

async fn handle_container_exec_with_params(
    params: ExecParams,
    sess: &Session,
    turn_context: &TurnContext,
    turn_diff_tracker: &mut TurnDiffTracker,
    sub_id: String,
    call_id: String,
) -> ResponseInputItem {
    // check if this was a patch, and apply it if so
    let apply_patch_exec = match maybe_parse_apply_patch_verified(&params.command, &params.cwd) {
        MaybeApplyPatchVerified::Body(changes) => {
            match apply_patch::apply_patch(sess, turn_context, &sub_id, &call_id, changes).await {
                InternalApplyPatchInvocation::Output(item) => return item,
                InternalApplyPatchInvocation::DelegateToExec(apply_patch_exec) => {
                    Some(apply_patch_exec)
                }
            }
        }
        MaybeApplyPatchVerified::CorrectnessError(parse_error) => {
            // It looks like an invocation of `apply_patch`, but we
            // could not resolve it into a patch that would apply
            // cleanly. Return to model for resample.
            return ResponseInputItem::FunctionCallOutput {
                call_id,
                output: FunctionCallOutputPayload {
                    content: format!("error: {parse_error:#}"),
                    success: None,
                },
            };
        }
        MaybeApplyPatchVerified::ShellParseError(error) => {
            trace!("Failed to parse shell command, {error:?}");
            None
        }
        MaybeApplyPatchVerified::NotApplyPatch => None,
    };

    let (params, safety, command_for_display) = match &apply_patch_exec {
        Some(ApplyPatchExec {
            action: ApplyPatchAction { patch, cwd, .. },
            user_explicitly_approved_this_action,
        }) => {
            let path_to_codex = std::env::current_exe()
                .ok()
                .map(|p| p.to_string_lossy().to_string());
            let Some(path_to_codex) = path_to_codex else {
                return ResponseInputItem::FunctionCallOutput {
                    call_id,
                    output: FunctionCallOutputPayload {
                        content: "failed to determine path to codex executable".to_string(),
                        success: None,
                    },
                };
            };

            let params = ExecParams {
                command: vec![
                    path_to_codex,
                    CODEX_APPLY_PATCH_ARG1.to_string(),
                    patch.clone(),
                ],
                cwd: cwd.clone(),
                timeout_ms: params.timeout_ms,
                env: HashMap::new(),
                with_escalated_permissions: params.with_escalated_permissions,
                justification: params.justification.clone(),
            };
            let safety = if *user_explicitly_approved_this_action {
                SafetyCheck::AutoApprove {
                    sandbox_type: SandboxType::None,
                }
            } else {
                assess_safety_for_untrusted_command(
                    turn_context.approval_policy,
                    &turn_context.sandbox_policy,
                    params.with_escalated_permissions.unwrap_or(false),
                )
            };
            (
                params,
                safety,
                vec!["apply_patch".to_string(), patch.clone()],
            )
        }
        None => {
            let safety = {
                let state = sess.state.lock_unchecked();
                assess_command_safety(
                    &params.command,
                    turn_context.approval_policy,
                    &turn_context.sandbox_policy,
                    &state.approved_commands,
                    params.with_escalated_permissions.unwrap_or(false),
                )
            };
            let command_for_display = params.command.clone();
            (params, safety, command_for_display)
        }
    };

    let sandbox_type = match safety {
        SafetyCheck::AutoApprove { sandbox_type } => sandbox_type,
        SafetyCheck::AskUser => {
            let rx_approve = sess
                .request_command_approval(
                    sub_id.clone(),
                    call_id.clone(),
                    params.command.clone(),
                    params.cwd.clone(),
                    params.justification.clone(),
                )
                .await;
            match rx_approve.await.unwrap_or_default() {
                ReviewDecision::Approved => (),
                ReviewDecision::ApprovedForSession => {
                    sess.add_approved_command(params.command.clone());
                }
                ReviewDecision::Denied | ReviewDecision::Abort => {
                    return ResponseInputItem::FunctionCallOutput {
                        call_id,
                        output: FunctionCallOutputPayload {
                            content: "exec command rejected by user".to_string(),
                            success: None,
                        },
                    };
                }
            }
            // No sandboxing is applied because the user has given
            // explicit approval. Often, we end up in this case because
            // the command cannot be run in a sandbox, such as
            // installing a new dependency that requires network access.
            SandboxType::None
        }
        SafetyCheck::Reject { reason } => {
            return ResponseInputItem::FunctionCallOutput {
                call_id,
                output: FunctionCallOutputPayload {
                    content: format!("exec command rejected: {reason}"),
                    success: None,
                },
            };
        }
    };

    let exec_command_context = ExecCommandContext {
        sub_id: sub_id.clone(),
        call_id: call_id.clone(),
        command_for_display: command_for_display.clone(),
        cwd: params.cwd.clone(),
        apply_patch: apply_patch_exec.map(
            |ApplyPatchExec {
                 action,
                 user_explicitly_approved_this_action,
             }| ApplyPatchCommandContext {
                user_explicitly_approved_this_action,
                changes: convert_apply_patch_to_protocol(&action),
            },
        ),
    };

    let params = maybe_translate_shell_command(params, sess, turn_context);
    let output_result = sess
        .run_exec_with_events(
            turn_diff_tracker,
            exec_command_context.clone(),
            ExecInvokeArgs {
                params: params.clone(),
                sandbox_type,
                sandbox_policy: &turn_context.sandbox_policy,
                codex_linux_sandbox_exe: &sess.codex_linux_sandbox_exe,
                stdout_stream: Some(StdoutStream {
                    sub_id: sub_id.clone(),
                    call_id: call_id.clone(),
                    tx_event: sess.tx_event.clone(),
                }),
            },
        )
        .await;

    match output_result {
        Ok(output) => {
            let ExecToolCallOutput { exit_code, .. } = &output;

            let is_success = *exit_code == 0;
            let content = format_exec_output(&output);
            ResponseInputItem::FunctionCallOutput {
                call_id: call_id.clone(),
                output: FunctionCallOutputPayload {
                    content,
                    success: Some(is_success),
                },
            }
        }
        Err(CodexErr::Sandbox(error)) => {
            handle_sandbox_error(
                turn_diff_tracker,
                params,
                exec_command_context,
                error,
                sandbox_type,
                sess,
                turn_context,
            )
            .await
        }
        Err(e) => ResponseInputItem::FunctionCallOutput {
            call_id: call_id.clone(),
            output: FunctionCallOutputPayload {
                content: format!("execution error: {e}"),
                success: None,
            },
        },
    }
}

async fn handle_sandbox_error(
    turn_diff_tracker: &mut TurnDiffTracker,
    params: ExecParams,
    exec_command_context: ExecCommandContext,
    error: SandboxErr,
    sandbox_type: SandboxType,
    sess: &Session,
    turn_context: &TurnContext,
) -> ResponseInputItem {
    let call_id = exec_command_context.call_id.clone();
    let sub_id = exec_command_context.sub_id.clone();
    let cwd = exec_command_context.cwd.clone();

    // Early out if either the user never wants to be asked for approval, or
    // we're letting the model manage escalation requests. Otherwise, continue
    match turn_context.approval_policy {
        AskForApproval::Never | AskForApproval::OnRequest => {
            return ResponseInputItem::FunctionCallOutput {
                call_id,
                output: FunctionCallOutputPayload {
                    content: format!(
                        "failed in sandbox {sandbox_type:?} with execution error: {error}"
                    ),
                    success: Some(false),
                },
            };
        }
        AskForApproval::UnlessTrusted | AskForApproval::OnFailure => (),
    }

    // similarly, if the command timed out, we can simply return this failure to the model
    if matches!(error, SandboxErr::Timeout) {
        return ResponseInputItem::FunctionCallOutput {
            call_id,
            output: FunctionCallOutputPayload {
                content: format!(
                    "command timed out after {} milliseconds",
                    params.timeout_duration().as_millis()
                ),
                success: Some(false),
            },
        };
    }

    // Note that when `error` is `SandboxErr::Denied`, it could be a false
    // positive. That is, it may have exited with a non-zero exit code, not
    // because the sandbox denied it, but because that is its expected behavior,
    // i.e., a grep command that did not match anything. Ideally we would
    // include additional metadata on the command to indicate whether non-zero
    // exit codes merit a retry.

    // For now, we categorically ask the user to retry without sandbox and
    // emit the raw error as a background event.
    sess.notify_background_event(&sub_id, format!("Execution failed: {error}"))
        .await;

    let rx_approve = sess
        .request_command_approval(
            sub_id.clone(),
            call_id.clone(),
            params.command.clone(),
            cwd.clone(),
            Some("command failed; retry without sandbox?".to_string()),
        )
        .await;

    match rx_approve.await.unwrap_or_default() {
        ReviewDecision::Approved | ReviewDecision::ApprovedForSession => {
            // Persist this command as pre‑approved for the
            // remainder of the session so future
            // executions skip the sandbox directly.
            // TODO(ragona): Isn't this a bug? It always saves the command in an | fork?
            sess.add_approved_command(params.command.clone());
            // Inform UI we are retrying without sandbox.
            sess.notify_background_event(&sub_id, "retrying command without sandbox")
                .await;

            // This is an escalated retry; the policy will not be
            // examined and the sandbox has been set to `None`.
            let retry_output_result = sess
                .run_exec_with_events(
                    turn_diff_tracker,
                    exec_command_context.clone(),
                    ExecInvokeArgs {
                        params,
                        sandbox_type: SandboxType::None,
                        sandbox_policy: &turn_context.sandbox_policy,
                        codex_linux_sandbox_exe: &sess.codex_linux_sandbox_exe,
                        stdout_stream: Some(StdoutStream {
                            sub_id: sub_id.clone(),
                            call_id: call_id.clone(),
                            tx_event: sess.tx_event.clone(),
                        }),
                    },
                )
                .await;

            match retry_output_result {
                Ok(retry_output) => {
                    let ExecToolCallOutput { exit_code, .. } = &retry_output;

                    let is_success = *exit_code == 0;
                    let content = format_exec_output(&retry_output);

                    ResponseInputItem::FunctionCallOutput {
                        call_id: call_id.clone(),
                        output: FunctionCallOutputPayload {
                            content,
                            success: Some(is_success),
                        },
                    }
                }
                Err(e) => ResponseInputItem::FunctionCallOutput {
                    call_id: call_id.clone(),
                    output: FunctionCallOutputPayload {
                        content: format!("retry failed: {e}"),
                        success: None,
                    },
                },
            }
        }
        ReviewDecision::Denied | ReviewDecision::Abort => {
            // Fall through to original failure handling.
            ResponseInputItem::FunctionCallOutput {
                call_id,
                output: FunctionCallOutputPayload {
                    content: "exec command rejected by user".to_string(),
                    success: None,
                },
            }
        }
    }
}

fn format_exec_output_str(exec_output: &ExecToolCallOutput) -> String {
    let ExecToolCallOutput {
        aggregated_output, ..
    } = exec_output;

    // Head+tail truncation for the model: show the beginning and end with an elision.
    // Clients still receive full streams; only this formatted summary is capped.

    let s = aggregated_output.text.as_str();
    let total_lines = s.lines().count();
    if s.len() <= MODEL_FORMAT_MAX_BYTES && total_lines <= MODEL_FORMAT_MAX_LINES {
        return s.to_string();
    }

    let lines: Vec<&str> = s.lines().collect();
    let head_take = MODEL_FORMAT_HEAD_LINES.min(lines.len());
    let tail_take = MODEL_FORMAT_TAIL_LINES.min(lines.len().saturating_sub(head_take));
    let omitted = lines.len().saturating_sub(head_take + tail_take);

    // Join head and tail blocks (lines() strips newlines; reinsert them)
    let head_block = lines
        .iter()
        .take(head_take)
        .cloned()
        .collect::<Vec<_>>()
        .join("\n");
    let tail_block = if tail_take > 0 {
        lines[lines.len() - tail_take..].join("\n")
    } else {
        String::new()
    };
    let marker = format!("\n[... omitted {omitted} of {total_lines} lines ...]\n\n");

    // Byte budgets for head/tail around the marker
    let mut head_budget = MODEL_FORMAT_HEAD_BYTES.min(MODEL_FORMAT_MAX_BYTES);
    let tail_budget = MODEL_FORMAT_MAX_BYTES.saturating_sub(head_budget + marker.len());
    if tail_budget == 0 && marker.len() >= MODEL_FORMAT_MAX_BYTES {
        // Degenerate case: marker alone exceeds budget; return a clipped marker
        return take_bytes_at_char_boundary(&marker, MODEL_FORMAT_MAX_BYTES).to_string();
    }
    if tail_budget == 0 {
        // Make room for the marker by shrinking head
        head_budget = MODEL_FORMAT_MAX_BYTES.saturating_sub(marker.len());
    }

    // Enforce line-count cap by trimming head/tail lines
    let head_lines_text = head_block;
    let tail_lines_text = tail_block;
    // Build final string respecting byte budgets
    let head_part = take_bytes_at_char_boundary(&head_lines_text, head_budget);
    let mut result = String::with_capacity(MODEL_FORMAT_MAX_BYTES.min(s.len()));
    result.push_str(head_part);
    result.push_str(&marker);

    let remaining = MODEL_FORMAT_MAX_BYTES.saturating_sub(result.len());
    let tail_budget_final = remaining;
    let tail_part = take_last_bytes_at_char_boundary(&tail_lines_text, tail_budget_final);
    result.push_str(tail_part);

    result
}

// Truncate a &str to a byte budget at a char boundary (prefix)
#[inline]
fn take_bytes_at_char_boundary(s: &str, maxb: usize) -> &str {
    if s.len() <= maxb {
        return s;
    }
    let mut last_ok = 0;
    for (i, ch) in s.char_indices() {
        let nb = i + ch.len_utf8();
        if nb > maxb {
            break;
        }
        last_ok = nb;
    }
    &s[..last_ok]
}

// Take a suffix of a &str within a byte budget at a char boundary
#[inline]
fn take_last_bytes_at_char_boundary(s: &str, maxb: usize) -> &str {
    if s.len() <= maxb {
        return s;
    }
    let mut start = s.len();
    let mut used = 0usize;
    for (i, ch) in s.char_indices().rev() {
        let nb = ch.len_utf8();
        if used + nb > maxb {
            break;
        }
        start = i;
        used += nb;
        if start == 0 {
            break;
        }
    }
    &s[start..]
}

/// Exec output is a pre-serialized JSON payload
fn format_exec_output(exec_output: &ExecToolCallOutput) -> String {
    let ExecToolCallOutput {
        exit_code,
        duration,
        ..
    } = exec_output;

    #[derive(Serialize)]
    struct ExecMetadata {
        exit_code: i32,
        duration_seconds: f32,
    }

    #[derive(Serialize)]
    struct ExecOutput<'a> {
        output: &'a str,
        metadata: ExecMetadata,
    }

    // round to 1 decimal place
    let duration_seconds = ((duration.as_secs_f32()) * 10.0).round() / 10.0;

    let formatted_output = format_exec_output_str(exec_output);

    let payload = ExecOutput {
        output: &formatted_output,
        metadata: ExecMetadata {
            exit_code: *exit_code,
            duration_seconds,
        },
    };

    #[expect(clippy::expect_used)]
    serde_json::to_string(&payload).expect("serialize ExecOutput")
}

fn get_last_assistant_message_from_turn(responses: &[ResponseItem]) -> Option<String> {
    responses.iter().rev().find_map(|item| {
        if let ResponseItem::Message { role, content, .. } = item {
            if role == "assistant" {
                content.iter().rev().find_map(|ci| {
                    if let ContentItem::OutputText { text } = ci {
                        Some(text.clone())
                    } else {
                        None
                    }
                })
            } else {
                None
            }
        } else {
            None
        }
    })
}

async fn drain_to_completed(
    sess: &Session,
    turn_context: &TurnContext,
    sub_id: &str,
    prompt: &Prompt,
) -> CodexResult<()> {
    let mut stream = turn_context.client.clone().stream(prompt).await?;
    loop {
        let maybe_event = stream.next().await;
        let Some(event) = maybe_event else {
            return Err(CodexErr::Stream(
                "stream closed before response.completed".into(),
                None,
            ));
        };
        match event {
            Ok(ResponseEvent::OutputItemDone(item)) => {
                // Record only to in-memory conversation history; avoid state snapshot.
                let mut state = sess.state.lock_unchecked();
                state.history.record_items(std::slice::from_ref(&item));
            }
            Ok(ResponseEvent::Completed {
                response_id: _,
                token_usage,
            }) => {
                // some providers don't return token usage, so we default
                // TODO: consider approximate token usage
                let token_usage = token_usage.unwrap_or_default();
                sess.tx_event
                    .send(Event {
                        id: sub_id.to_string(),
                        msg: EventMsg::TokenCount(token_usage),
                    })
                    .await
                    .ok();

                return Ok(());
            }
            Ok(_) => continue,
            Err(e) => return Err(e),
        }
    }
}

fn convert_call_tool_result_to_function_call_output_payload(
    call_tool_result: &CallToolResult,
) -> FunctionCallOutputPayload {
    let CallToolResult {
        content,
        is_error,
        structured_content,
    } = call_tool_result;

    // In terms of what to send back to the model, we prefer structured_content,
    // if available, and fallback to content, otherwise.
    let mut is_success = is_error != &Some(true);
    let content = if let Some(structured_content) = structured_content
        && structured_content != &serde_json::Value::Null
        && let Ok(serialized_structured_content) = serde_json::to_string(&structured_content)
    {
        serialized_structured_content
    } else {
        match serde_json::to_string(&content) {
            Ok(serialized_content) => serialized_content,
            Err(err) => {
                // If we could not serialize either content or structured_content to
                // JSON, flag this as an error.
                is_success = false;
                err.to_string()
            }
        }
    };

    FunctionCallOutputPayload {
        content,
        success: Some(is_success),
    }
}

#[cfg(test)]
mod tests {
    use super::*;
    use mcp_types::ContentBlock;
    use mcp_types::TextContent;
    use pretty_assertions::assert_eq;
    use serde_json::json;
    use std::time::Duration as StdDuration;

    fn text_block(s: &str) -> ContentBlock {
        ContentBlock::TextContent(TextContent {
            annotations: None,
            text: s.to_string(),
            r#type: "text".to_string(),
        })
    }

    #[test]
    fn prefers_structured_content_when_present() {
        let ctr = CallToolResult {
            // Content present but should be ignored because structured_content is set.
            content: vec![text_block("ignored")],
            is_error: None,
            structured_content: Some(json!({
                "ok": true,
                "value": 42
            })),
        };

        let got = convert_call_tool_result_to_function_call_output_payload(&ctr);
        let expected = FunctionCallOutputPayload {
            content: serde_json::to_string(&json!({
                "ok": true,
                "value": 42
            }))
            .unwrap(),
            success: Some(true),
        };

        assert_eq!(expected, got);
    }

    #[test]
    fn model_truncation_head_tail_by_lines() {
        // Build 400 short lines so line-count limit, not byte budget, triggers truncation
        let lines: Vec<String> = (1..=400).map(|i| format!("line{i}")).collect();
        let full = lines.join("\n");

        let exec = ExecToolCallOutput {
            exit_code: 0,
            stdout: StreamOutput::new(String::new()),
            stderr: StreamOutput::new(String::new()),
            aggregated_output: StreamOutput::new(full.clone()),
            duration: StdDuration::from_secs(1),
        };

        let out = format_exec_output_str(&exec);

        // Expect elision marker with correct counts
        let omitted = 400 - MODEL_FORMAT_MAX_LINES; // 144
        let marker = format!("\n[... omitted {omitted} of 400 lines ...]\n\n");
        assert!(out.contains(&marker), "missing marker: {out}");

        // Validate head and tail
        let parts: Vec<&str> = out.split(&marker).collect();
        assert_eq!(parts.len(), 2, "expected one marker split");
        let head = parts[0];
        let tail = parts[1];

        let expected_head: String = (1..=MODEL_FORMAT_HEAD_LINES)
            .map(|i| format!("line{i}"))
            .collect::<Vec<_>>()
            .join("\n");
        assert!(head.starts_with(&expected_head), "head mismatch");

        let expected_tail: String = ((400 - MODEL_FORMAT_TAIL_LINES + 1)..=400)
            .map(|i| format!("line{i}"))
            .collect::<Vec<_>>()
            .join("\n");
        assert!(tail.ends_with(&expected_tail), "tail mismatch");
    }

    #[test]
    fn model_truncation_respects_byte_budget() {
        // Construct a large output (about 100kB) so byte budget dominates
        let big_line = "x".repeat(100);
        let full = std::iter::repeat_n(big_line.clone(), 1000)
            .collect::<Vec<_>>()
            .join("\n");

        let exec = ExecToolCallOutput {
            exit_code: 0,
            stdout: StreamOutput::new(String::new()),
            stderr: StreamOutput::new(String::new()),
            aggregated_output: StreamOutput::new(full.clone()),
            duration: StdDuration::from_secs(1),
        };

        let out = format_exec_output_str(&exec);
        assert!(out.len() <= MODEL_FORMAT_MAX_BYTES, "exceeds byte budget");
        assert!(out.contains("omitted"), "should contain elision marker");

        // Ensure head and tail are drawn from the original
        assert!(full.starts_with(out.chars().take(8).collect::<String>().as_str()));
        assert!(
            full.ends_with(
                out.chars()
                    .rev()
                    .take(8)
                    .collect::<String>()
                    .chars()
                    .rev()
                    .collect::<String>()
                    .as_str()
            )
        );
    }

    #[test]
    fn falls_back_to_content_when_structured_is_null() {
        let ctr = CallToolResult {
            content: vec![text_block("hello"), text_block("world")],
            is_error: None,
            structured_content: Some(serde_json::Value::Null),
        };

        let got = convert_call_tool_result_to_function_call_output_payload(&ctr);
        let expected = FunctionCallOutputPayload {
            content: serde_json::to_string(&vec![text_block("hello"), text_block("world")])
                .unwrap(),
            success: Some(true),
        };

        assert_eq!(expected, got);
    }

    #[test]
    fn success_flag_reflects_is_error_true() {
        let ctr = CallToolResult {
            content: vec![text_block("unused")],
            is_error: Some(true),
            structured_content: Some(json!({ "message": "bad" })),
        };

        let got = convert_call_tool_result_to_function_call_output_payload(&ctr);
        let expected = FunctionCallOutputPayload {
            content: serde_json::to_string(&json!({ "message": "bad" })).unwrap(),
            success: Some(false),
        };

        assert_eq!(expected, got);
    }

    #[test]
    fn success_flag_true_with_no_error_and_content_used() {
        let ctr = CallToolResult {
            content: vec![text_block("alpha")],
            is_error: Some(false),
            structured_content: None,
        };

        let got = convert_call_tool_result_to_function_call_output_payload(&ctr);
        let expected = FunctionCallOutputPayload {
            content: serde_json::to_string(&vec![text_block("alpha")]).unwrap(),
            success: Some(true),
        };

        assert_eq!(expected, got);
    }
}<|MERGE_RESOLUTION|>--- conflicted
+++ resolved
@@ -1695,11 +1695,7 @@
             item: ResponseItem,
             id: Option<String>,
             call_id: Option<String>,
-<<<<<<< HEAD
             action: LocalShellAction,
-=======
-            action: crate::models::LocalShellAction,
->>>>>>> cacf8c91
         },
         Mcp {
             item: ResponseItem,
@@ -1789,7 +1785,6 @@
                         output.push(ProcessedResponseItem { item, response });
                     }
                 }
-<<<<<<< HEAD
             }
             ResponseEvent::WebSearchCallBegin { call_id, query } => {
                 let q = query.unwrap_or_else(|| "Searching Web...".to_string());
@@ -1800,8 +1795,6 @@
                         msg: EventMsg::WebSearchBegin(WebSearchBeginEvent { call_id, query: q }),
                     })
                     .await;
-=======
->>>>>>> cacf8c91
             }
             ResponseEvent::Completed {
                 response_id: _,
@@ -1986,9 +1979,6 @@
                     let _ = sess.tx_event.send(event).await;
                 }
 
-                // Execute any staged tool calls before returning the turn output.
-                use futures::future::join_all;
-
                 // Run MCP, LocalShell, and non-apply exec tool calls fully in parallel.
                 let mut mcp_futs = Vec::new();
                 let mut local_futs = Vec::new();
@@ -2033,7 +2023,7 @@
                                 (None, Some(id)) => id,
                                 (None, None) => String::new(),
                             };
-                            let crate::models::LocalShellAction::Exec(action) = action;
+                            let LocalShellAction::Exec(action) = action;
                             let params = ShellToolCallParams {
                                 command: action.command,
                                 workdir: action.working_directory,
