--- conflicted
+++ resolved
@@ -51,7 +51,10 @@
 
     InsertHistory(Vec<Line<'static>>),
 
-<<<<<<< HEAD
+    /// Onboarding: result of login_with_chatgpt.
+    OnboardingAuthComplete(Result<(), String>),
+    OnboardingComplete(ChatWidgetArgs),
+
     /// Image pasted via Cmd+V (clipboard image attachment).
     AttachImage {
         path: std::path::PathBuf,
@@ -59,9 +62,4 @@
         height: u32,
         format_label: &'static str,
     },
-=======
-    /// Onboarding: result of login_with_chatgpt.
-    OnboardingAuthComplete(Result<(), String>),
-    OnboardingComplete(ChatWidgetArgs),
->>>>>>> e87974ae
 }