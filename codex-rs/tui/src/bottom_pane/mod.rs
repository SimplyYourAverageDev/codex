--- conflicted
+++ resolved
@@ -66,7 +66,6 @@
         }
     }
 
-<<<<<<< HEAD
     /// Show the model-selection dropdown view.
     pub(crate) fn show_model_selector(&mut self, current_model: &str, options: Vec<String>) {
         let mut view = ModelSelectionView::new(current_model, self.app_event_tx.clone());
@@ -74,13 +73,13 @@
         let _ = view.set_model_options(current_model, options);
         self.active_view = Some(Box::new(view));
         self.request_redraw();
-=======
+    }
+
     pub fn desired_height(&self, width: u16) -> u16 {
         self.active_view
             .as_ref()
             .map(|v| v.desired_height(width))
             .unwrap_or(self.composer.desired_height())
->>>>>>> d8627069
     }
 
     /// Forward a key event to the active view or the composer.
