--- conflicted
+++ resolved
@@ -20,14 +20,8 @@
 
 mod app;
 mod app_event;
-<<<<<<< HEAD
-pub mod app_event_sender;
-pub mod bottom_pane;
-mod cell_widget;
-=======
 mod app_event_sender;
 mod bottom_pane;
->>>>>>> 5626a470
 mod chatwidget;
 mod citation_regex;
 mod cli;
@@ -39,13 +33,7 @@
 mod insert_history;
 mod log_layer;
 mod markdown;
-<<<<<<< HEAD
-mod mouse_capture;
-mod scroll_event_helper;
-pub mod slash_command;
-=======
 mod slash_command;
->>>>>>> 5626a470
 mod status_indicator_widget;
 mod text_block;
 mod text_formatting;
