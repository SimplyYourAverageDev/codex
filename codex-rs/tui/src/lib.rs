// Forbid accidental stdout/stderr writes in the *library* portion of the TUI.
// The standalone `codex-tui` binary prints a short help message before the
// alternate‑screen mode starts; that file opts‑out locally via `allow`.
#![deny(clippy::print_stdout, clippy::print_stderr)]
#![deny(clippy::disallowed_methods)]
use app::App;
use codex_core::BUILT_IN_OSS_MODEL_PROVIDER_ID;
use codex_core::config::Config;
use codex_core::config::ConfigOverrides;
use codex_core::config::ConfigToml;
use codex_core::config::find_codex_home;
use codex_core::config::load_config_as_toml_with_cli_overrides;
use codex_core::protocol::AskForApproval;
use codex_core::protocol::SandboxPolicy;
use codex_login::AuthMode;
use codex_login::CodexAuth;
use codex_ollama::DEFAULT_OSS_MODEL;
use codex_protocol::config_types::SandboxMode;
use std::fs::OpenOptions;
use std::path::PathBuf;
use tracing::error;
use tracing_appender::non_blocking;
use tracing_subscriber::EnvFilter;
use tracing_subscriber::prelude::*;

mod app;
mod app_event;
mod app_event_sender;
mod bottom_pane;
mod chatwidget;
mod citation_regex;
mod cli;
<<<<<<< HEAD
mod clipboard_paste;
mod colors;
=======
mod common;
>>>>>>> 8f544153
pub mod custom_terminal;
mod diff_render;
mod exec_command;
mod file_search;
mod get_git_diff;
mod history_cell;
pub mod insert_history;
pub mod live_wrap;
mod markdown;
mod markdown_stream;
pub mod onboarding;
mod render;
mod session_log;
mod shimmer;
mod slash_command;
mod status_indicator_widget;
mod streaming;
mod text_formatting;
mod tui;
mod user_approval_widget;

// Internal vt100-based replay tests live as a separate source file to keep them
// close to the widget code. Include them in unit tests.
#[cfg(test)]
mod chatwidget_stream_tests;

#[cfg(not(debug_assertions))]
mod updates;
#[cfg(not(debug_assertions))]
use color_eyre::owo_colors::OwoColorize;

pub use cli::Cli;

// (tests access modules directly within the crate)

pub async fn run_main(
    cli: Cli,
    codex_linux_sandbox_exe: Option<PathBuf>,
) -> std::io::Result<codex_core::protocol::TokenUsage> {
    let (sandbox_mode, approval_policy) = if cli.full_auto {
        (
            Some(SandboxMode::WorkspaceWrite),
            Some(AskForApproval::OnFailure),
        )
    } else if cli.dangerously_bypass_approvals_and_sandbox {
        (
            Some(SandboxMode::DangerFullAccess),
            Some(AskForApproval::Never),
        )
    } else {
        (
            cli.sandbox_mode.map(Into::<SandboxMode>::into),
            cli.approval_policy.map(Into::into),
        )
    };

    // When using `--oss`, let the bootstrapper pick the model (defaulting to
    // gpt-oss:20b) and ensure it is present locally. Also, force the built‑in
    // `oss` model provider.
    let model = if let Some(model) = &cli.model {
        Some(model.clone())
    } else if cli.oss {
        Some(DEFAULT_OSS_MODEL.to_owned())
    } else {
        None // No model specified, will use the default.
    };

    let model_provider_override = if cli.oss {
        Some(BUILT_IN_OSS_MODEL_PROVIDER_ID.to_owned())
    } else {
        None
    };

    // canonicalize the cwd
    let cwd = cli.cwd.clone().map(|p| p.canonicalize().unwrap_or(p));

    let overrides = ConfigOverrides {
        model,
        approval_policy,
        sandbox_mode,
        cwd,
        model_provider: model_provider_override,
        config_profile: cli.config_profile.clone(),
        codex_linux_sandbox_exe,
        base_instructions: None,
        include_plan_tool: Some(true),
        include_apply_patch_tool: None,
        disable_response_storage: cli.oss.then_some(true),
        show_raw_agent_reasoning: cli.oss.then_some(true),
    };

    // Parse `-c` overrides from the CLI.
    let cli_kv_overrides = match cli.config_overrides.parse_overrides() {
        Ok(v) => v,
        #[allow(clippy::print_stderr)]
        Err(e) => {
            eprintln!("Error parsing -c overrides: {e}");
            std::process::exit(1);
        }
    };

    let mut config = {
        // Load configuration and support CLI overrides.

        #[allow(clippy::print_stderr)]
        match Config::load_with_cli_overrides(cli_kv_overrides.clone(), overrides) {
            Ok(config) => config,
            Err(err) => {
                eprintln!("Error loading configuration: {err}");
                std::process::exit(1);
            }
        }
    };

    // we load config.toml here to determine project state.
    #[allow(clippy::print_stderr)]
    let config_toml = {
        let codex_home = match find_codex_home() {
            Ok(codex_home) => codex_home,
            Err(err) => {
                eprintln!("Error finding codex home: {err}");
                std::process::exit(1);
            }
        };

        match load_config_as_toml_with_cli_overrides(&codex_home, cli_kv_overrides) {
            Ok(config_toml) => config_toml,
            Err(err) => {
                eprintln!("Error loading config.toml: {err}");
                std::process::exit(1);
            }
        }
    };

    let should_show_trust_screen = determine_repo_trust_state(
        &mut config,
        &config_toml,
        approval_policy,
        sandbox_mode,
        cli.config_profile.clone(),
    )?;

    let log_dir = codex_core::config::log_dir(&config)?;
    std::fs::create_dir_all(&log_dir)?;
    // Open (or create) your log file, appending to it.
    let mut log_file_opts = OpenOptions::new();
    log_file_opts.create(true).append(true);

    // Ensure the file is only readable and writable by the current user.
    // Doing the equivalent to `chmod 600` on Windows is quite a bit more code
    // and requires the Windows API crates, so we can reconsider that when
    // Codex CLI is officially supported on Windows.
    #[cfg(unix)]
    {
        use std::os::unix::fs::OpenOptionsExt;
        log_file_opts.mode(0o600);
    }

    let log_file = log_file_opts.open(log_dir.join("codex-tui.log"))?;

    // Wrap file in non‑blocking writer.
    let (non_blocking, _guard) = non_blocking(log_file);

    // use RUST_LOG env var, default to info for codex crates.
    let env_filter = || {
        EnvFilter::try_from_default_env()
            .unwrap_or_else(|_| EnvFilter::new("codex_core=info,codex_tui=info"))
    };

    // Build layered subscriber:
    let file_layer = tracing_subscriber::fmt::layer()
        .with_writer(non_blocking)
        .with_target(false)
        .with_filter(env_filter());

    if cli.oss {
        codex_ollama::ensure_oss_ready(&config)
            .await
            .map_err(|e| std::io::Error::other(format!("OSS setup failed: {e}")))?;
    }

    let _ = tracing_subscriber::registry().with(file_layer).try_init();

    #[allow(clippy::print_stderr)]
    #[cfg(not(debug_assertions))]
    if let Some(latest_version) = updates::get_upgrade_version(&config) {
        let current_version = env!("CARGO_PKG_VERSION");
        let exe = std::env::current_exe()?;
        let managed_by_npm = std::env::var_os("CODEX_MANAGED_BY_NPM").is_some();

        eprintln!(
            "{} {current_version} -> {latest_version}.",
            "✨⬆️ Update available!".bold().cyan()
        );

        if managed_by_npm {
            let npm_cmd = "npm install -g @openai/codex@latest";
            eprintln!("Run {} to update.", npm_cmd.cyan().on_black());
        } else if cfg!(target_os = "macos")
            && (exe.starts_with("/opt/homebrew") || exe.starts_with("/usr/local"))
        {
            let brew_cmd = "brew upgrade codex";
            eprintln!("Run {} to update.", brew_cmd.cyan().on_black());
        } else {
            eprintln!(
                "See {} for the latest releases and installation options.",
                "https://github.com/openai/codex/releases/latest"
                    .cyan()
                    .on_black()
            );
        }

        eprintln!("");
    }

    run_ratatui_app(cli, config, should_show_trust_screen)
        .map_err(|err| std::io::Error::other(err.to_string()))
}

fn run_ratatui_app(
    cli: Cli,
    config: Config,
    should_show_trust_screen: bool,
) -> color_eyre::Result<codex_core::protocol::TokenUsage> {
    color_eyre::install()?;

    // Forward panic reports through tracing so they appear in the UI status
    // line, but do not swallow the default/color-eyre panic handler.
    // Chain to the previous hook so users still get a rich panic report
    // (including backtraces) after we restore the terminal.
    let prev_hook = std::panic::take_hook();
    std::panic::set_hook(Box::new(move |info| {
        tracing::error!("panic: {info}");
        prev_hook(info);
    }));
    let mut terminal = tui::init(&config)?;
    terminal.clear()?;

    // Initialize high-fidelity session event logging if enabled.
    session_log::maybe_init(&config);

    let Cli { prompt, images, .. } = cli;
    let mut app = App::new(config.clone(), prompt, images, should_show_trust_screen);

    let app_result = app.run(&mut terminal);
    let usage = app.token_usage();

    restore();
    // Mark the end of the recorded session.
    session_log::log_session_end();
    // ignore error when collecting usage – report underlying error instead
    app_result.map(|_| usage)
}

#[expect(
    clippy::print_stderr,
    reason = "TUI should no longer be displayed, so we can write to stderr."
)]
fn restore() {
    if let Err(err) = tui::restore() {
        eprintln!(
            "failed to restore terminal. Run `reset` or restart your terminal to recover: {err}"
        );
    }
}

#[derive(Debug, Clone, Copy, PartialEq, Eq)]
pub enum LoginStatus {
    AuthMode(AuthMode),
    NotAuthenticated,
}

fn get_login_status(config: &Config) -> LoginStatus {
    if config.model_provider.requires_openai_auth {
        // Reading the OpenAI API key is an async operation because it may need
        // to refresh the token. Block on it.
        let codex_home = config.codex_home.clone();
        match CodexAuth::from_codex_home(&codex_home, config.preferred_auth_method) {
            Ok(Some(auth)) => LoginStatus::AuthMode(auth.mode),
            Ok(None) => LoginStatus::NotAuthenticated,
            Err(err) => {
                error!("Failed to read auth.json: {err}");
                LoginStatus::NotAuthenticated
            }
        }
    } else {
        LoginStatus::NotAuthenticated
    }
}

/// Determine if user has configured a sandbox / approval policy,
/// or if the current cwd project is trusted, and updates the config
/// accordingly.
fn determine_repo_trust_state(
    config: &mut Config,
    config_toml: &ConfigToml,
    approval_policy_overide: Option<AskForApproval>,
    sandbox_mode_override: Option<SandboxMode>,
    config_profile_override: Option<String>,
) -> std::io::Result<bool> {
    let config_profile = config_toml.get_config_profile(config_profile_override)?;

    if approval_policy_overide.is_some() || sandbox_mode_override.is_some() {
        // if the user has overridden either approval policy or sandbox mode,
        // skip the trust flow
        Ok(false)
    } else if config_profile.approval_policy.is_some() {
        // if the user has specified settings in a config profile, skip the trust flow
        // todo: profile sandbox mode?
        Ok(false)
    } else if config_toml.approval_policy.is_some() || config_toml.sandbox_mode.is_some() {
        // if the user has specified either approval policy or sandbox mode in config.toml
        // skip the trust flow
        Ok(false)
    } else if config_toml.is_cwd_trusted(&config.cwd) {
        // if the current cwd project is trusted and no config has been set
        // skip the trust flow and set the approval policy and sandbox mode
        config.approval_policy = AskForApproval::OnRequest;
        config.sandbox_policy = SandboxPolicy::new_workspace_write_policy();
        Ok(false)
    } else {
        // if none of the above conditions are met, show the trust screen
        Ok(true)
    }
}<|MERGE_RESOLUTION|>--- conflicted
+++ resolved
@@ -30,12 +30,8 @@
 mod chatwidget;
 mod citation_regex;
 mod cli;
-<<<<<<< HEAD
 mod clipboard_paste;
-mod colors;
-=======
 mod common;
->>>>>>> 8f544153
 pub mod custom_terminal;
 mod diff_render;
 mod exec_command;
